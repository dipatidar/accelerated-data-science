--- conflicted
+++ resolved
@@ -19,17 +19,12 @@
 from ads.feature_store.input_feature_detail import FeatureDetail
 from ads.feature_store.statistics_config import StatisticsConfig
 
-<<<<<<< HEAD
+
 client_kwargs = dict(
     retry_strategy=oci.retry.NoneRetryStrategy,
     service_endpoint=os.getenv("service_endpoint"),
 )
 ads.set_auth(client_kwargs=client_kwargs)
-=======
-
-ads.set_auth()
-os.environ["OCI_FS_SERVICE_ENDPOINT"] = os.getenv("service_endpoint")
->>>>>>> 8c5866ee
 
 try:
     from ads.feature_store.feature_store import FeatureStore
@@ -54,13 +49,7 @@
 
 class FeatureStoreTestCase:
     # networks compartment in feature store
-<<<<<<< HEAD
-    TIME_NOW = str.format("{}_{}", datetime.utcnow().strftime("%Y_%m_%d_%H_%M_%S"), int(random() * 1000))
-=======
-    TIME_NOW = str.format(
-        "{}_{}", datetime.utcnow().strftime("%Y_%m_%d_%H_%M_%S"), int(random() * 1000)
-    )
->>>>>>> 8c5866ee
+    TIME_NOW = str.format("{}_{}",datetime.utcnow().strftime("%Y_%m_%d_%H_%M_%S"),int(random()*1000))
     TENANCY_ID = "ocid1.tenancy.oc1..aaaaaaaa462hfhplpx652b32ix62xrdijppq2c7okwcqjlgrbknhgtj2kofa"
     COMPARTMENT_ID = "ocid1.tenancy.oc1..aaaaaaaa462hfhplpx652b32ix62xrdijppq2c7okwcqjlgrbknhgtj2kofa"
     METASTORE_ID = "ocid1.datacatalogmetastore.oc1.iad.amaaaaaabiudgxyap7tizm4gscwz7amu7dixz7ml3mtesqzzwwg3urvvdgua"
@@ -390,11 +379,10 @@
         transformation = feature_store.create_transformation(source_code_func=transformation_with_kwargs,
                                                              display_name="transformation_with_kwargs",
                                                              transformation_mode=TransformationMode.PANDAS)
-
         return transformation
 
     def define_feature_group_resource(
-            self, entity_id, feature_store_id
+        self, entity_id, feature_store_id
     ) -> "FeatureGroup":
         feature_group_resource = (
             FeatureGroup()
@@ -412,7 +400,7 @@
         return feature_group_resource
 
     def define_dataset_resource(
-            self, entity_id, feature_store_id, feature_group_name
+        self, entity_id, feature_store_id, feature_group_name
     ) -> "Dataset":
         name = self.get_name("petals_ds")
         dataset_resource = (
@@ -482,6 +470,7 @@
         except Exception as ex:
             print("Failed to delete feature group: ", str(ex))
             exit(1)
+
     @staticmethod
     def clean_up_transformation(transformation):
         try:
