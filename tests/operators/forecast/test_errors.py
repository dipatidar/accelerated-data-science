--- conflicted
+++ resolved
@@ -835,22 +835,9 @@
     historical_data = pd.read_csv(historical_data_path, parse_dates=["Date"])
     historical_filtered = historical_data[historical_data["Date"] > "2013-03-01"]
     additional_data = pd.read_csv(additional_data_path, parse_dates=["Date"])
-<<<<<<< HEAD
-    add_filtered = additional_data[additional_data["Date"] > "2013-03-01"]
-    numeric_columns = add_filtered.select_dtypes(
-        include=["number", "object", "datetime64"]
-    )
-    non_constant_columns = numeric_columns.columns[
-        (numeric_columns != numeric_columns.iloc[0]).any()
-    ]
-    df_non_constant = numeric_columns[non_constant_columns.union(["Store"])]
-    df_non_constant.to_csv(f"{additional_test_path}", index=False)
-    historical_filtered.to_csv(f"{historical_test_path}", index=False)
-=======
     add_filtered = additional_data[additional_data['Date'] > "2013-03-01"]
     add_filtered.to_csv(f'{additional_test_path}', index=False)
     historical_filtered.to_csv(f'{historical_test_path}', index=False)
->>>>>>> 1e99804c
 
     yaml_i, output_data_path = populate_yaml(
         tmpdirname=tmpdirname,
