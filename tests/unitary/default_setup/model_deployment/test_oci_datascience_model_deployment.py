#!/usr/bin/env python
# -*- coding: utf-8 -*--

# Copyright (c) 2023 Oracle and/or its affiliates.
# Licensed under the Universal Permissive License v 1.0 as shown at https://oss.oracle.com/licenses/upl/

import copy
import oci
import pytest
from unittest.mock import MagicMock, patch
from oci.data_science.models import (
    ModelDeployment,
)
from ads.common.oci_datascience import OCIDataScienceMixin
<<<<<<< HEAD
from ads.common.oci_mixin import OCIModelMixin
from ads.model.deployment.common.utils import State
=======
from ads.common.oci_mixin import OCIModelMixin, OCIWorkRequestMixin
>>>>>>> a995293d

from ads.model.service.oci_datascience_model_deployment import (
    ACTIVATE_WORKFLOW_STEPS,
    CREATE_WORKFLOW_STEPS,
    DEACTIVATE_WORKFLOW_STEPS,
    DELETE_WORKFLOW_STEPS,
    OCIDataScienceModelDeployment,
)

MODEL_DEPLOYMENT_OCID = "fakeid.datasciencemodeldeployment.oc1.iad.xxx"

OCI_MODEL_DEPLOYMENT_PAYLOAD = {
    "id": MODEL_DEPLOYMENT_OCID,
    "compartment_id": "fakeid.compartment.oc1..xxx",
    "project_id": "fakeid.datascienceproject.oc1.iad.xxx",
    "display_name": "Generic Model Deployment With Small Artifact new",
    "description": "The model deployment description",
    "lifecycle_state": "ACTIVE",
    "lifecycle_details": "Model Deployment is Active.",
    "created_by": "fakeid.user.oc1..xxx",
    "freeform_tags": {"key1": "value1"},
    "defined_tags": {"key1": {"skey1": "value1"}},
    "time_created": "2022-08-24T17:07:39.200000Z",
    "model_deployment_configuration_details": {
        "deployment_type": "SINGLE_MODEL",
        "model_configuration_details": {
            "model_id": "fakeid.datasciencemodel.oc1.iad.xxx",
            "instance_configuration": {
                "instance_shape_name": "VM.Standard.E4.Flex",
                "model_deployment_instance_shape_config_details": {
                    "ocpus": 10,
                    "memory_in_gbs": 36,
                },
            },
            "scaling_policy": {
                "policy_type": "FIXED_SIZE",
                "instance_count": 5,
            },
            "bandwidth_mbps": 5,
        },
        "stream_configuration_details": {
            "input_stream_ids": ["123", "456"],
            "output_stream_ids": ["321", "654"],
        },
        "environment_configuration_details": {
            "environment_configuration_type": "DEFAULT",
            "environment_variables": {
                "key": "value",
            },
        },
    },
    "category_log_details": {
        "access": {
            "log_id": "fakeid.log.oc1.iad.xxx",
            "log_group_id": "fakeid.loggroup.oc1.iad.xxx",
        },
        "predict": {
            "log_id": "fakeid.log.oc1.iad.xxx",
            "log_group_id": "fakeid.loggroup.oc1.iad.xxx",
        },
    },
    "model_deployment_url": "model_deployment_url",
    "deployment_mode": "deployment_mode",
}


class TestOCIDataScienceModelDeployment:
    def setup_method(self):
        self.mock_model_deployment = OCIDataScienceModelDeployment(
            **OCI_MODEL_DEPLOYMENT_PAYLOAD
        )

    def test_activate(self):
        with patch.object(OCIDataScienceModelDeployment, "from_id") as mock_from_id:
            response = copy.deepcopy(OCI_MODEL_DEPLOYMENT_PAYLOAD)
            mock_from_id.return_value = OCIDataScienceModelDeployment(
                **response
            )
            with pytest.raises(
                Exception,
                match=f"Model deployment {self.mock_model_deployment.id} is already in active state."
            ):
                self.mock_model_deployment.activate(
                    wait_for_completion=False,
                    max_wait_time=1,
                    poll_interval=1,
                )

            response["lifecycle_state"] = "FAILED"
            mock_from_id.return_value = OCIDataScienceModelDeployment(
                **response
            )
            with pytest.raises(
                Exception,
                match=f"Can't activate model deployment {self.mock_model_deployment.id} when it's in FAILED state."
            ):
                self.mock_model_deployment.activate(
                    wait_for_completion=False,
                    max_wait_time=1,
                    poll_interval=1,
                )

            response["lifecycle_state"] = "INACTIVE"
            mock_from_id.return_value = OCIDataScienceModelDeployment(
                **response
            )
            with patch.object(
                oci.data_science.DataScienceClient,
                "activate_model_deployment",
            ) as mock_activate:
                with patch.object(OCIDataScienceModelDeployment, "sync") as mock_sync:
                    self.mock_model_deployment.activate(
                        wait_for_completion=False,
                        max_wait_time=1,
                        poll_interval=1,
                    )

                    mock_activate.assert_called_with(self.mock_model_deployment.id)
                    mock_sync.assert_called()
                    mock_from_id.assert_called_with(self.mock_model_deployment.id)

    def test_activate_with_waiting(self):
        with patch.object(OCIDataScienceModelDeployment, "from_id") as mock_from_id:
            response = copy.deepcopy(OCI_MODEL_DEPLOYMENT_PAYLOAD)
            response["lifecycle_state"] = "INACTIVE"
            mock_from_id.return_value = OCIDataScienceModelDeployment(
                **response
            )
            with patch.object(
                oci.data_science.DataScienceClient,
                "activate_model_deployment",
            ) as mock_activate:
                response = MagicMock()
                response.headers = {
                    "opc-work-request-id": "test",
                }
                mock_activate.return_value = response
                with patch.object(
<<<<<<< HEAD
                    OCIDataScienceModelDeployment, "_wait_for_progress_completion"
=======
                    OCIWorkRequestMixin, "wait_for_progress"
>>>>>>> a995293d
                ) as mock_wait:
                    with patch.object(
                        OCIDataScienceModelDeployment, "sync"
                    ) as mock_sync:
                        self.mock_model_deployment.activate(
                            max_wait_time=1,
                            poll_interval=1,
                        )

<<<<<<< HEAD
                        mock_activate.assert_called_with(self.mock_model_deployment.id)
                        mock_wait.assert_called_with(
                            State.ACTIVE.name,
                            ACTIVATE_WORKFLOW_STEPS,
                            [State.FAILED.name, State.INACTIVE.name],
                            "test",
                            State._from_str("INACTIVE"),
                            self.mock_model_deployment.id,
                            1,
                            1,
                        )
                        mock_sync.assert_called()
=======
                    mock_activate.assert_called_with(self.mock_model_deployment.id)
                    mock_wait.assert_called_with(
                        "test",
                        ACTIVATE_WORKFLOW_STEPS,
                        1,
                        1,
                    )
                    mock_sync.assert_called()
>>>>>>> a995293d

    def test_deactivate(self):
        with patch.object(OCIDataScienceModelDeployment, "from_id") as mock_from_id:
            response = copy.deepcopy(OCI_MODEL_DEPLOYMENT_PAYLOAD)
            response["lifecycle_state"] = "INACTIVE"
            mock_from_id.return_value = OCIDataScienceModelDeployment(
                **response
            )
            with pytest.raises(
                Exception,
                match=f"Model deployment {self.mock_model_deployment.id} is already in inactive state."
            ):
                self.mock_model_deployment.deactivate(
                    wait_for_completion=False,
                    max_wait_time=1,
                    poll_interval=1,
                )

            response["lifecycle_state"] = "FAILED"
            mock_from_id.return_value = OCIDataScienceModelDeployment(
                **response
            )
            with pytest.raises(
                Exception,
                match=f"Can't deactivate model deployment {self.mock_model_deployment.id} when it's in FAILED state."
            ):
                self.mock_model_deployment.deactivate(
                    wait_for_completion=False,
                    max_wait_time=1,
                    poll_interval=1,
                )
            response["lifecycle_state"] = "ACTIVE"
            mock_from_id.return_value = OCIDataScienceModelDeployment(
                **response
            )
            with patch.object(
                oci.data_science.DataScienceClient,
                "deactivate_model_deployment",
            ) as mock_deactivate:
                with patch.object(OCIDataScienceModelDeployment, "sync") as mock_sync:
                    self.mock_model_deployment.deactivate(
                        wait_for_completion=False,
                        max_wait_time=1,
                        poll_interval=1,
                    )

                    mock_deactivate.assert_called_with(self.mock_model_deployment.id)
                    mock_sync.assert_called()
                    mock_from_id.assert_called_with(self.mock_model_deployment.id)

    def test_deactivate_with_waiting(self):
        with patch.object(OCIDataScienceModelDeployment, "from_id") as mock_from_id:
            mock_from_id.return_value = OCIDataScienceModelDeployment(
                **OCI_MODEL_DEPLOYMENT_PAYLOAD
            )
            with patch.object(
                oci.data_science.DataScienceClient,
                "deactivate_model_deployment",
            ) as mock_deactivate:
                response = MagicMock()
                response.headers = {
                    "opc-work-request-id": "test",
                }
                mock_deactivate.return_value = response
                with patch.object(
<<<<<<< HEAD
                    OCIDataScienceModelDeployment, "_wait_for_progress_completion"
=======
                    OCIWorkRequestMixin, "wait_for_progress"
>>>>>>> a995293d
                ) as mock_wait:
                    with patch.object(
                        OCIDataScienceModelDeployment, "sync"
                    ) as mock_sync:
                        self.mock_model_deployment.deactivate(
                            max_wait_time=1,
                            poll_interval=1,
                        )

<<<<<<< HEAD
                        mock_deactivate.assert_called_with(
                            self.mock_model_deployment.id
                        )
                        mock_wait.assert_called_with(
                            State.INACTIVE.name,
                            DEACTIVATE_WORKFLOW_STEPS,
                            [State.FAILED.name],
                            "test",
                            State._from_str("ACTIVE"),
                            self.mock_model_deployment.id,
                            1,
                            1,
                        )
                        mock_sync.assert_called()
=======
                    mock_deactivate.assert_called_with(
                        self.mock_model_deployment.id
                    )
                    mock_wait.assert_called_with(
                        "test",
                        DEACTIVATE_WORKFLOW_STEPS,
                        1,
                        1,
                    )
                    mock_sync.assert_called()
>>>>>>> a995293d

    @pytest.mark.skip(reason="OCI SDK's support for BYOC hasn't GA yet.")
    def test_create(self):
        with patch.object(
            oci.data_science.DataScienceClient,
            "create_model_deployment",
        ) as mock_create:
            with patch.object(
                OCIDataScienceModelDeployment, "to_oci_model"
            ) as mock_to_oci_mode:
                with patch.object(
                    OCIDataScienceMixin, "update_from_oci_model"
                ) as mock_update_from_oci_model:
                    create_model_deployment_details = MagicMock()
                    oci_model_deployment = ModelDeployment(
                        **OCI_MODEL_DEPLOYMENT_PAYLOAD
                    )
                    mock_to_oci_mode.return_value = oci_model_deployment
                    with patch.object(
                        OCIDataScienceModelDeployment, "sync"
                    ) as mock_sync:
                        self.mock_model_deployment.create(
                            create_model_deployment_details,
                            wait_for_completion=False,
                            max_wait_time=1,
                            poll_interval=1,
                        )

                        mock_create.assert_called_with(
                            create_model_deployment_details,
                        )
                        mock_update_from_oci_model.assert_called()
                        mock_sync.assert_called()

    @pytest.mark.skip(reason="OCI SDK's support for BYOC hasn't GA yet.")
    def test_create_with_waiting(self):
        with patch.object(
            oci.data_science.DataScienceClient,
            "create_model_deployment",
        ) as mock_create:
            response = MagicMock()
            response.headers = {
                "opc-work-request-id": "test",
            }
            mock_create.return_value = response
            with patch.object(
                OCIDataScienceModelDeployment, "to_oci_model"
            ) as mock_to_oci_mode:
                with patch.object(
                    OCIDataScienceMixin, "update_from_oci_model"
                ) as mock_update_from_oci_model:
                    oci_model_deployment = ModelDeployment(
                        **OCI_MODEL_DEPLOYMENT_PAYLOAD
                    )
                    mock_to_oci_mode.return_value = oci_model_deployment
                    with patch.object(
<<<<<<< HEAD
                        OCIDataScienceModelDeployment, "_wait_for_progress_completion"
=======
                        OCIWorkRequestMixin, "wait_for_progress"
>>>>>>> a995293d
                    ) as mock_wait:
                        with patch("json.loads") as mock_json_load:
                            create_model_deployment_details = MagicMock()
                            mock_json_load.return_value = {
                                "lifecycle_state": "UNKNOWN",
                                "id": self.mock_model_deployment.id,
                            }
                            with patch.object(
                                OCIDataScienceModelDeployment, "sync"
                            ) as mock_sync:
                                self.mock_model_deployment.create(
                                    create_model_deployment_details,
                                    max_wait_time=1,
                                    poll_interval=1,
                                )

                                mock_create.assert_called_with(
                                    create_model_deployment_details,
                                )
                                mock_update_from_oci_model.assert_called()
                                mock_wait.assert_called_with(
                                    State.ACTIVE.name,
                                    CREATE_WORKFLOW_STEPS,
                                    [State.FAILED.name, State.INACTIVE.name],
                                    "test",
                                    State._from_str("UNKNOWN"),
                                    self.mock_model_deployment.id,
                                    1,
                                    1,
                                )
                                mock_sync.assert_called()

    def test_update(self):
        with patch.object(
            oci.data_science.DataScienceClientCompositeOperations,
            "update_model_deployment_and_wait_for_state",
        ) as mock_update:
            with patch.object(OCIDataScienceModelDeployment, "sync") as mock_sync:
                update_model_deployment_details = MagicMock()
                update_model_deployment_details.display_name = "test_name"
                update_model_deployment_details.description = "test_description"
                self.mock_model_deployment.update(
                    update_model_deployment_details=update_model_deployment_details,
                    wait_for_completion=False,
                    max_wait_time=1,
                    poll_interval=1,
                )

                mock_update.assert_called_with(
                    self.mock_model_deployment.id,
                    update_model_deployment_details,
                    wait_for_states=[],
                    waiter_kwargs={
                        "max_interval_seconds": 1,
                        "max_wait_seconds": 1,
                    },
                )
                mock_sync.assert_called()

    def test_update_with_waiting(self):
        with patch.object(
            oci.data_science.DataScienceClientCompositeOperations,
            "update_model_deployment_and_wait_for_state",
        ) as mock_update:
            with patch.object(OCIDataScienceModelDeployment, "sync") as mock_sync:
                update_model_deployment_details = MagicMock()
                update_model_deployment_details.display_name = "test_name"
                update_model_deployment_details.description = "test_description"
                self.mock_model_deployment.update(
                    update_model_deployment_details=update_model_deployment_details,
                    max_wait_time=1,
                    poll_interval=1,
                )

                mock_update.assert_called_with(
                    self.mock_model_deployment.id,
                    update_model_deployment_details,
                    wait_for_states=[
                        oci.data_science.models.WorkRequest.STATUS_SUCCEEDED,
                        oci.data_science.models.WorkRequest.STATUS_FAILED,
                    ],
                    waiter_kwargs={
                        "max_interval_seconds": 1,
                        "max_wait_seconds": 1,
                    },
                )
                mock_sync.assert_called()

    def test_delete(self):
        with patch.object(OCIDataScienceModelDeployment, "from_id") as mock_from_id:
            response = copy.deepcopy(OCI_MODEL_DEPLOYMENT_PAYLOAD)
            response["lifecycle_state"] = "DELETED"
            mock_from_id.return_value = OCIDataScienceModelDeployment(
                **response
            )
            with pytest.raises(
                Exception,
                match=f"Model deployment {self.mock_model_deployment.id} is either deleted or being deleted."
            ):
                self.mock_model_deployment.delete(
                    wait_for_completion=False,
                    max_wait_time=1,
                    poll_interval=1,
                )

            response["lifecycle_state"] = "UPDATING"
            mock_from_id.return_value = OCIDataScienceModelDeployment(
                **response
            )
            with pytest.raises(
                Exception,
                match=f"Can't delete model deployment {self.mock_model_deployment.id} when it's in UPDATING state."
            ):
                self.mock_model_deployment.delete(
                    wait_for_completion=False,
                    max_wait_time=1,
                    poll_interval=1,
                )
            response["lifecycle_state"] = "ACTIVE"
            mock_from_id.return_value = OCIDataScienceModelDeployment(
                **response
            )
            with patch.object(
                oci.data_science.DataScienceClient,
                "delete_model_deployment",
            ) as mock_delete:
                with patch.object(OCIDataScienceModelDeployment, "sync") as mock_sync:
                    self.mock_model_deployment.delete(
                        wait_for_completion=False,
                        max_wait_time=1,
                        poll_interval=1,
                    )

                    mock_delete.assert_called_with(self.mock_model_deployment.id)
                    mock_sync.assert_called()
                    mock_from_id.assert_called_with(self.mock_model_deployment.id)

    def test_delete_with_waiting(self):
        with patch.object(OCIDataScienceModelDeployment, "from_id") as mock_from_id:
            mock_from_id.return_value = OCIDataScienceModelDeployment(
                **OCI_MODEL_DEPLOYMENT_PAYLOAD
            )
            with patch.object(
<<<<<<< HEAD
                OCIDataScienceModelDeployment, "_wait_for_progress_completion"
=======
                OCIWorkRequestMixin, "wait_for_progress"
>>>>>>> a995293d
            ) as mock_wait:
                with patch.object(
                    oci.data_science.DataScienceClient,
                    "delete_model_deployment",
                ) as mock_delete:
                    response = MagicMock()
                    response.headers = {
                        "opc-work-request-id": "test",
                    }
                    mock_delete.return_value = response
                    with patch.object(
                        OCIDataScienceModelDeployment, "sync"
                    ) as mock_sync:
                        self.mock_model_deployment.delete(
                            max_wait_time=1, poll_interval=1
                        )

                        mock_delete.assert_called_with(self.mock_model_deployment.id)
                        mock_wait.assert_called_with(
                            State.DELETED.name,
                            DELETE_WORKFLOW_STEPS,
                            [State.FAILED.name, State.INACTIVE.name],
                            "test",
                            State._from_str("ACTIVE"),
                            self.mock_model_deployment.id,
                            1,
                            1,
                        )
                        mock_sync.assert_called()

    @patch.object(OCIModelMixin, "from_ocid")
    def test_from_id(self, mock_from_ocid):
        """Tests getting a model by OCID."""
        OCIDataScienceModelDeployment.from_id(self.mock_model_deployment.id)
        mock_from_ocid.assert_called_with(self.mock_model_deployment.id)

    @patch.object(oci.pagination, "list_call_get_all_results")
    def test_list(self, mock_list_call_get_all_results):
        response = MagicMock()
        response.data = [MagicMock()]
        mock_list_call_get_all_results.return_value = response
        model_deployments = OCIDataScienceModelDeployment.list(
            status="ACTIVE",
            compartment_id="test_compartment_id",
            project_id="test_project_id",
            test_arg="test",
        )
        mock_list_call_get_all_results.assert_called()
        assert isinstance(model_deployments, list)<|MERGE_RESOLUTION|>--- conflicted
+++ resolved
@@ -12,12 +12,7 @@
     ModelDeployment,
 )
 from ads.common.oci_datascience import OCIDataScienceMixin
-<<<<<<< HEAD
-from ads.common.oci_mixin import OCIModelMixin
-from ads.model.deployment.common.utils import State
-=======
 from ads.common.oci_mixin import OCIModelMixin, OCIWorkRequestMixin
->>>>>>> a995293d
 
 from ads.model.service.oci_datascience_model_deployment import (
     ACTIVATE_WORKFLOW_STEPS,
@@ -80,7 +75,6 @@
         },
     },
     "model_deployment_url": "model_deployment_url",
-    "deployment_mode": "deployment_mode",
 }
 
 
@@ -156,11 +150,7 @@
                 }
                 mock_activate.return_value = response
                 with patch.object(
-<<<<<<< HEAD
-                    OCIDataScienceModelDeployment, "_wait_for_progress_completion"
-=======
                     OCIWorkRequestMixin, "wait_for_progress"
->>>>>>> a995293d
                 ) as mock_wait:
                     with patch.object(
                         OCIDataScienceModelDeployment, "sync"
@@ -170,20 +160,6 @@
                             poll_interval=1,
                         )
 
-<<<<<<< HEAD
-                        mock_activate.assert_called_with(self.mock_model_deployment.id)
-                        mock_wait.assert_called_with(
-                            State.ACTIVE.name,
-                            ACTIVATE_WORKFLOW_STEPS,
-                            [State.FAILED.name, State.INACTIVE.name],
-                            "test",
-                            State._from_str("INACTIVE"),
-                            self.mock_model_deployment.id,
-                            1,
-                            1,
-                        )
-                        mock_sync.assert_called()
-=======
                     mock_activate.assert_called_with(self.mock_model_deployment.id)
                     mock_wait.assert_called_with(
                         "test",
@@ -192,7 +168,6 @@
                         1,
                     )
                     mock_sync.assert_called()
->>>>>>> a995293d
 
     def test_deactivate(self):
         with patch.object(OCIDataScienceModelDeployment, "from_id") as mock_from_id:
@@ -258,11 +233,7 @@
                 }
                 mock_deactivate.return_value = response
                 with patch.object(
-<<<<<<< HEAD
-                    OCIDataScienceModelDeployment, "_wait_for_progress_completion"
-=======
                     OCIWorkRequestMixin, "wait_for_progress"
->>>>>>> a995293d
                 ) as mock_wait:
                     with patch.object(
                         OCIDataScienceModelDeployment, "sync"
@@ -272,22 +243,6 @@
                             poll_interval=1,
                         )
 
-<<<<<<< HEAD
-                        mock_deactivate.assert_called_with(
-                            self.mock_model_deployment.id
-                        )
-                        mock_wait.assert_called_with(
-                            State.INACTIVE.name,
-                            DEACTIVATE_WORKFLOW_STEPS,
-                            [State.FAILED.name],
-                            "test",
-                            State._from_str("ACTIVE"),
-                            self.mock_model_deployment.id,
-                            1,
-                            1,
-                        )
-                        mock_sync.assert_called()
-=======
                     mock_deactivate.assert_called_with(
                         self.mock_model_deployment.id
                     )
@@ -298,9 +253,7 @@
                         1,
                     )
                     mock_sync.assert_called()
->>>>>>> a995293d
-
-    @pytest.mark.skip(reason="OCI SDK's support for BYOC hasn't GA yet.")
+
     def test_create(self):
         with patch.object(
             oci.data_science.DataScienceClient,
@@ -333,7 +286,6 @@
                         mock_update_from_oci_model.assert_called()
                         mock_sync.assert_called()
 
-    @pytest.mark.skip(reason="OCI SDK's support for BYOC hasn't GA yet.")
     def test_create_with_waiting(self):
         with patch.object(
             oci.data_science.DataScienceClient,
@@ -355,11 +307,7 @@
                     )
                     mock_to_oci_mode.return_value = oci_model_deployment
                     with patch.object(
-<<<<<<< HEAD
-                        OCIDataScienceModelDeployment, "_wait_for_progress_completion"
-=======
                         OCIWorkRequestMixin, "wait_for_progress"
->>>>>>> a995293d
                     ) as mock_wait:
                         with patch("json.loads") as mock_json_load:
                             create_model_deployment_details = MagicMock()
@@ -381,12 +329,8 @@
                                 )
                                 mock_update_from_oci_model.assert_called()
                                 mock_wait.assert_called_with(
-                                    State.ACTIVE.name,
-                                    CREATE_WORKFLOW_STEPS,
-                                    [State.FAILED.name, State.INACTIVE.name],
                                     "test",
-                                    State._from_str("UNKNOWN"),
-                                    self.mock_model_deployment.id,
+                                    CREATE_WORKFLOW_STEPS,                                    
                                     1,
                                     1,
                                 )
@@ -503,11 +447,7 @@
                 **OCI_MODEL_DEPLOYMENT_PAYLOAD
             )
             with patch.object(
-<<<<<<< HEAD
-                OCIDataScienceModelDeployment, "_wait_for_progress_completion"
-=======
                 OCIWorkRequestMixin, "wait_for_progress"
->>>>>>> a995293d
             ) as mock_wait:
                 with patch.object(
                     oci.data_science.DataScienceClient,
@@ -527,12 +467,8 @@
 
                         mock_delete.assert_called_with(self.mock_model_deployment.id)
                         mock_wait.assert_called_with(
-                            State.DELETED.name,
+                            "test",
                             DELETE_WORKFLOW_STEPS,
-                            [State.FAILED.name, State.INACTIVE.name],
-                            "test",
-                            State._from_str("ACTIVE"),
-                            self.mock_model_deployment.id,
                             1,
                             1,
                         )
