#!/usr/bin/env python
# -*- coding: utf-8 -*--

# Copyright (c) 2024 Oracle and/or its affiliates.
# Licensed under the Universal Permissive License v 1.0 as shown at https://oss.oracle.com/licenses/upl/

import os
import shlex
import tempfile
import unittest
from dataclasses import asdict
from importlib import reload
from unittest.mock import MagicMock, PropertyMock, patch

import huggingface_hub
import oci
import pytest
from parameterized import parameterized

import ads.aqua.model
from ads.aqua.model.entities import AquaModelSummary, ImportModelDetails
import ads.common
import ads.common.oci_client
import ads.config
from ads.aqua.model import AquaModelApp
from ads.common.object_storage_details import ObjectStorageDetails
from ads.model.datascience_model import DataScienceModel
from ads.model.model_metadata import (
    ModelCustomMetadata,
    ModelProvenanceMetadata,
    ModelTaxonomyMetadata,
)
from ads.model.service.oci_datascience_model import OCIDataScienceModel


@pytest.fixture(autouse=True, scope="class")
def mock_auth():
    with patch("ads.common.auth.default_signer") as mock_default_signer:
        yield mock_default_signer


@pytest.fixture(autouse=True, scope="class")
def mock_init_client():
    with patch(
        "ads.common.oci_datascience.OCIDataScienceMixin.init_client"
    ) as mock_client:
        yield mock_client


class TestDataset:
    model_summary_objects = [
        {
            "compartment_id": "ocid1.compartment.oc1..<OCID>",
            "created_by": "ocid1.datasciencenotebooksession.oc1.iad.<OCID>",
            "defined_tags": {},
            "display_name": "Model1",
            "freeform_tags": {
                "OCI_AQUA": "active",
                "aqua_service_model": "ocid1.datasciencemodel.oc1.iad.<OCID>#Model1",
                "license": "UPL",
                "organization": "Oracle AI",
                "task": "text_generation",
            },
            "id": "ocid1.datasciencemodel.oc1.iad.<OCID>",
            "lifecycle_state": "ACTIVE",
            "project_id": "ocid1.datascienceproject.oc1.iad.<OCID>",
            "time_created": "2024-01-19T17:57:39.158000+00:00",
        },
        {
            "compartment_id": "ocid1.compartment.oc1..<OCID>",
            "created_by": "ocid1.datasciencenotebooksession.oc1.iad.<OCID>",
            "defined_tags": {},
            "display_name": "ShadowModel",
            "freeform_tags": {
                "OCI_AQUA": "",
                "license": "UPL",
                "organization": "Oracle AI",
                "task": "text_generation",
                "ready_to_import": "true",
            },
            "id": "ocid1.datasciencemodel.oc1.iad.<OCID>",
            "lifecycle_state": "ACTIVE",
            "project_id": "ocid1.datascienceproject.oc1.iad.<OCID>",
            "time_created": "2024-01-19T17:57:39.158000+00:00",
        },
    ]

    resource_summary_objects = [
        {
            "additional_details": {},
            "availability_domain": "",
            "compartment_id": "ocid1.compartment.oc1..<OCID>",
            "defined_tags": {},
            "display_name": "Model1-Fine-Tuned",
            "freeform_tags": {
                "OCI_AQUA": "",
                "aqua_fine_tuned_model": "ocid1.datasciencemodel.oc1.iad.<OCID>#Model1",
                "license": "UPL",
                "organization": "Oracle AI",
                "task": "text_generation",
            },
            "identifier": "ocid1.datasciencemodel.oc1.iad.<OCID>",
            "identity_context": {},
            "lifecycle_state": "ACTIVE",
            "resource_type": "DataScienceModel",
            "search_context": "",
            "system_tags": {},
            "time_created": "2024-01-19T19:33:58.078000+00:00",
        },
    ]

    SERVICE_COMPARTMENT_ID = "ocid1.compartment.oc1..<OCID>"
    COMPARTMENT_ID = "ocid1.compartment.oc1..<UNIQUE_OCID>"


@patch("ads.config.COMPARTMENT_OCID", "ocid1.compartment.oc1.<unique_ocid>")
@patch("ads.config.PROJECT_OCID", "ocid1.datascienceproject.oc1.iad.<unique_ocid>")
class TestAquaModel:
    """Contains unittests for AquaModelApp."""

    @pytest.fixture(autouse=True, scope="class")
    def mock_auth(cls):
        with patch("ads.common.auth.default_signer") as mock_default_signer:
            yield mock_default_signer

    @pytest.fixture(autouse=True, scope="class")
    def mock_init_client(cls):
        with patch(
            "ads.common.oci_datascience.OCIDataScienceMixin.init_client"
        ) as mock_client:
            yield mock_client

    def setup_method(self):
        self.default_signer_patch = patch(
            "ads.common.auth.default_signer", new_callable=MagicMock
        )
        self.create_signer_patch = patch(
            "ads.common.auth.APIKey.create_signer", new_callable=MagicMock
        )
        self.validate_config_patch = patch(
            "oci.config.validate_config", new_callable=MagicMock
        )
        self.create_client_patch = patch(
            "ads.common.oci_client.OCIClientFactory.create_client",
            new_callable=MagicMock,
        )
        self.mock_default_signer = self.default_signer_patch.start()
        self.mock_create_signer = self.create_signer_patch.start()
        self.mock_validate_config = self.validate_config_patch.start()
        self.mock_create_client = self.create_client_patch.start()
        self.app = AquaModelApp()

    def teardown_method(self):
        self.default_signer_patch.stop()
        self.create_signer_patch.stop()
        self.validate_config_patch.stop()
        self.create_client_patch.stop()

    @classmethod
    def setup_class(cls):
        os.environ["CONDA_BUCKET_NS"] = "test-namespace"
        os.environ["ODSC_MODEL_COMPARTMENT_OCID"] = TestDataset.SERVICE_COMPARTMENT_ID
        reload(ads.config)
        reload(ads.aqua)
        reload(ads.aqua.model.model)

    @classmethod
    def teardown_class(cls):
        os.environ.pop("CONDA_BUCKET_NS", None)
        os.environ.pop("ODSC_MODEL_COMPARTMENT_OCID", None)
        reload(ads.config)
        reload(ads.aqua)
        reload(ads.aqua.model.model)

    @patch.object(DataScienceModel, "create")
    @patch("ads.model.datascience_model.validate")
    @patch.object(DataScienceModel, "from_id")
    def test_create_model(self, mock_from_id, mock_validate, mock_create):
        mock_model = MagicMock()
        mock_model.model_file_description = {"test_key": "test_value"}
        mock_model.display_name = "test_display_name"
        mock_model.description = "test_description"
        mock_model.freeform_tags = {
            "OCI_AQUA": "ACTIVE",
            "license": "test_license",
            "organization": "test_organization",
            "task": "test_task",
            "ready_to_fine_tune": "true",
        }
        custom_metadata_list = ModelCustomMetadata()
        custom_metadata_list.add(
            **{"key": "test_metadata_item_key", "value": "test_metadata_item_value"}
        )
        mock_model.custom_metadata_list = custom_metadata_list
        mock_model.provenance_metadata = ModelProvenanceMetadata(
            training_id="test_training_id"
        )
        mock_from_id.return_value = mock_model

        # will not copy service model
        self.app.create(
            model_id="test_model_id",
            project_id="test_project_id",
            compartment_id="test_compartment_id",
        )

        mock_from_id.assert_called_with("test_model_id")
        mock_validate.assert_not_called()
        mock_create.assert_not_called()

        mock_model.compartment_id = TestDataset.SERVICE_COMPARTMENT_ID
        mock_from_id.return_value = mock_model
        mock_create.return_value = mock_model

        # will copy service model
        model = self.app.create(
            model_id="test_model_id",
            project_id="test_project_id",
            compartment_id="test_compartment_id",
        )

        mock_from_id.assert_called_with("test_model_id")
        mock_validate.assert_called()
        mock_create.assert_called_with(model_by_reference=True)

        assert model.display_name == "test_display_name"
        assert model.description == "test_description"
        assert model.description == "test_description"
        assert model.freeform_tags == {
            "OCI_AQUA": "ACTIVE",
            "license": "test_license",
            "organization": "test_organization",
            "task": "test_task",
            "ready_to_fine_tune": "true",
        }
        assert (
            model.custom_metadata_list.get("test_metadata_item_key").value
            == "test_metadata_item_value"
        )
        assert model.provenance_metadata.training_id == "test_training_id"

    @pytest.mark.parametrize(
        "foundation_model_type",
        [
            "service",
            "shadow",
        ],
    )
    @patch("ads.aqua.model.model.read_file")
    @patch.object(DataScienceModel, "from_id")
    @patch(
        "ads.aqua.model.model.get_artifact_path", return_value="oci://bucket@namespace/prefix"
    )
    def test_get_foundation_models(
        self,
        mock_get_artifact_path,
        mock_from_id,
        mock_read_file,
        foundation_model_type,
    ):
        ds_model = MagicMock()
        ds_model.id = "test_id"
        ds_model.compartment_id = "test_compartment_id"
        ds_model.project_id = "test_project_id"
        ds_model.display_name = "test_display_name"
        ds_model.description = "test_description"
        ds_model.freeform_tags = {
            "OCI_AQUA": "" if foundation_model_type == "shadow" else "ACTIVE",
            "license": "test_license",
            "organization": "test_organization",
            "task": "test_task",
        }
        if foundation_model_type == "shadow":
            ds_model.freeform_tags["ready_to_import"] = "true"
        ds_model.time_created = "2024-01-19T17:57:39.158000+00:00"
        custom_metadata_list = ModelCustomMetadata()
        custom_metadata_list.add(
            **{
                "key": "artifact_location",
                "value": "oci://bucket@namespace/prefix/",
            }
        )
        custom_metadata_list.add(
            **{
                "key": "deployment-container",
                "value": "odsc-vllm-serving",
            }
        )
        custom_metadata_list.add(
            **{
                "key": "evaluation-container",
                "value": "odsc-llm-evaluate",
            }
        )
        custom_metadata_list.add(
            **{
                "key": "finetune-container",
                "value": "odsc-llm-fine-tuning",
            }
        )
        ds_model.custom_metadata_list = custom_metadata_list

        mock_from_id.return_value = ds_model
        mock_read_file.return_value = "test_model_card"

        model_id = (
            "shadow_model_id"
            if foundation_model_type == "shadow"
            else "service_model_id"
        )
        aqua_model = self.app.get(model_id=model_id)

        mock_from_id.assert_called_with(model_id)

        if foundation_model_type == "shadow":
            mock_read_file.assert_called_with(
                file_path="oci://bucket@namespace/prefix/config/README.md",
                auth=self.app._auth,
            )
        else:
            mock_read_file.assert_called_with(
                file_path="oci://bucket@namespace/prefix/README.md",
                auth=self.app._auth,
            )

        assert asdict(aqua_model) == {
            "compartment_id": f"{ds_model.compartment_id}",
            "console_link": (
                f"https://cloud.oracle.com/data-science/models/{ds_model.id}?region={self.app.region}",
            ),
            "icon": "",
            "id": f"{ds_model.id}",
            "is_fine_tuned_model": False,
            "license": f'{ds_model.freeform_tags["license"]}',
            "model_card": f"{mock_read_file.return_value}",
            "name": f"{ds_model.display_name}",
            "organization": f'{ds_model.freeform_tags["organization"]}',
            "project_id": f"{ds_model.project_id}",
            "ready_to_deploy": False if foundation_model_type == "shadow" else True,
            "ready_to_finetune": False,
            "ready_to_import": True if foundation_model_type == "shadow" else False,
            "search_text": (
                ",test_license,test_organization,test_task,true"
                if foundation_model_type == "shadow"
                else "ACTIVE,test_license,test_organization,test_task"
            ),
            "tags": ds_model.freeform_tags,
            "task": f'{ds_model.freeform_tags["task"]}',
            "time_created": f"{ds_model.time_created}",
            "inference_container": "odsc-vllm-serving",
            "finetuning_container": "odsc-llm-fine-tuning",
            "evaluation_container": "odsc-llm-evaluate",
        }

    @patch("ads.aqua.common.utils.query_resource")
<<<<<<< HEAD
    @patch("ads.aqua.model.model.read_file")
=======
    @patch("ads.aqua.model.read_file")
>>>>>>> dacbab4e
    @patch.object(DataScienceModel, "from_id")
    @patch(
        "ads.aqua.model.model.get_artifact_path", return_value="oci://bucket@namespace/prefix"
    )
    def test_get_model_fine_tuned(
        self, mock_get_artifact_path, mock_from_id, mock_read_file, mock_query_resource
    ):
        ds_model = MagicMock()
        ds_model.id = "test_id"
        ds_model.compartment_id = "test_model_compartment_id"
        ds_model.project_id = "test_project_id"
        ds_model.display_name = "test_display_name"
        ds_model.description = "test_description"
        ds_model.model_version_set_id = "test_model_version_set_id"
        ds_model.model_version_set_name = "test_model_version_set_name"
        ds_model.freeform_tags = {
            "OCI_AQUA": "ACTIVE",
            "license": "test_license",
            "organization": "test_organization",
            "task": "test_task",
            "aqua_fine_tuned_model": "test_finetuned_model",
        }
        self.app._service_model_details_cache.get = MagicMock(return_value=None)
        ds_model.time_created = "2024-01-19T17:57:39.158000+00:00"
        ds_model.lifecycle_state = "ACTIVE"
        custom_metadata_list = ModelCustomMetadata()
        custom_metadata_list.add(
            **{"key": "artifact_location", "value": "oci://bucket@namespace/prefix/"}
        )
        custom_metadata_list.add(
            **{"key": "fine_tune_source", "value": "test_fine_tuned_source_id"}
        )
        custom_metadata_list.add(
            **{"key": "fine_tune_source_name", "value": "test_fine_tuned_source_name"}
        )
        custom_metadata_list.add(
            **{
                "key": "deployment-container",
                "value": "odsc-vllm-serving",
            }
        )
        custom_metadata_list.add(
            **{
                "key": "evaluation-container",
                "value": "odsc-llm-evaluate",
            }
        )
        custom_metadata_list.add(
            **{
                "key": "finetune-container",
                "value": "odsc-llm-fine-tuning",
            }
        )
        ds_model.custom_metadata_list = custom_metadata_list
        defined_metadata_list = ModelTaxonomyMetadata()
        defined_metadata_list["Hyperparameters"].value = {
            "training_data": "test_training_data",
            "val_set_size": "test_val_set_size",
        }
        ds_model.defined_metadata_list = defined_metadata_list
        ds_model.provenance_metadata = ModelProvenanceMetadata(
            training_id="test_training_job_run_id"
        )

        mock_from_id.return_value = ds_model
        mock_read_file.return_value = "test_model_card"

        response = MagicMock()
        job_run = MagicMock()
        job_run.id = "test_job_run_id"
        job_run.lifecycle_state = "SUCCEEDED"
        job_run.lifecycle_details = "test lifecycle details"
        job_run.identifier = ("test_job_id",)
        job_run.display_name = "test_job_name"
        job_run.compartment_id = "test_job_run_compartment_id"
        job_infrastructure_configuration_details = MagicMock()
        job_infrastructure_configuration_details.shape_name = "test_shape_name"

        job_configuration_override_details = MagicMock()
        job_configuration_override_details.environment_variables = {"NODE_COUNT": 1}
        job_run.job_infrastructure_configuration_details = (
            job_infrastructure_configuration_details
        )
        job_run.job_configuration_override_details = job_configuration_override_details
        log_details = MagicMock()
        log_details.log_id = "test_log_id"
        log_details.log_group_id = "test_log_group_id"
        job_run.log_details = log_details
        response.data = job_run
        self.app.ds_client.get_job_run = MagicMock(return_value=response)

        query_resource = MagicMock()
        query_resource.display_name = "test_display_name"
        mock_query_resource.return_value = query_resource

        model = self.app.get(model_id="test_model_id")

        mock_from_id.assert_called_with("test_model_id")
        mock_read_file.assert_called_with(
            file_path="oci://bucket@namespace/prefix/README.md",
            auth=self.app._auth,
        )
        mock_query_resource.assert_called()

        assert asdict(model) == {
            "compartment_id": f"{ds_model.compartment_id}",
            "console_link": (
                f"https://cloud.oracle.com/data-science/models/{ds_model.id}?region={self.app.region}",
            ),
            "dataset": "test_training_data",
            "experiment": {"id": "", "name": "", "url": ""},
            "icon": "",
            "id": f"{ds_model.id}",
            "is_fine_tuned_model": True,
            "job": {"id": "", "name": "", "url": ""},
            "license": "test_license",
            "lifecycle_details": f"{job_run.lifecycle_details}",
            "lifecycle_state": f"{ds_model.lifecycle_state}",
            "log": {
                "id": f"{log_details.log_id}",
                "name": f"{query_resource.display_name}",
                "url": "https://cloud.oracle.com/logging/search?searchQuery=search "
                f'"{job_run.compartment_id}/{log_details.log_group_id}/{log_details.log_id}" | '
                f"source='{job_run.id}' | sort by datetime desc&regions={self.app.region}",
            },
            "log_group": {
                "id": f"{log_details.log_group_id}",
                "name": f"{query_resource.display_name}",
                "url": f"https://cloud.oracle.com/logging/log-groups/{log_details.log_group_id}?region={self.app.region}",
            },
            "metrics": [
                {"category": "validation", "name": "validation_metrics", "scores": []},
                {"category": "training", "name": "training_metrics", "scores": []},
                {
                    "category": "validation",
                    "name": "validation_metrics_final",
                    "scores": [],
                },
                {
                    "category": "training",
                    "name": "training_metrics_final",
                    "scores": [],
                },
            ],
            "model_card": f"{mock_read_file.return_value}",
            "name": f"{ds_model.display_name}",
            "organization": "test_organization",
            "project_id": f"{ds_model.project_id}",
            "ready_to_deploy": True,
            "ready_to_finetune": False,
            "ready_to_import": False,
            "search_text": "ACTIVE,test_license,test_organization,test_task,test_finetuned_model",
            "shape_info": {
                "instance_shape": f"{job_infrastructure_configuration_details.shape_name}",
                "replica": 1,
            },
            "source": {"id": "", "name": "", "url": ""},
            "tags": ds_model.freeform_tags,
            "task": "test_task",
            "time_created": f"{ds_model.time_created}",
            "validation": {"type": "Automatic split", "value": "test_val_set_size"},
            "inference_container": "odsc-vllm-serving",
            "finetuning_container": "odsc-llm-fine-tuning",
            "evaluation_container": "odsc-llm-evaluate",
        }

    @patch("huggingface_hub.snapshot_download")
    @patch("subprocess.check_call")
    def test_import_shadow_model(
        self,
        mock_subprocess,
        mock_snapshot_download,
    ):
        ObjectStorageDetails.is_bucket_versioned = MagicMock(return_value=True)
        ads.common.oci_datascience.OCIDataScienceMixin.init_client = MagicMock()
        huggingface_hub.HfApi.model_info = MagicMock(return_value={})
        DataScienceModel.upload_artifact = MagicMock()
        # oci.data_science.DataScienceClient = MagicMock()
        DataScienceModel.sync = MagicMock()
        OCIDataScienceModel.create = MagicMock()

        ds_model = DataScienceModel()
        os_path = "oci://aqua-bkt@aqua-ns/prefix/path"
        hf_model = "oracle/aqua-1t-mega-model"
        ds_freeform_tags = {
            "OCI_AQUA": "ACTIVE",
            "license": "aqua-license",
            "organization": "oracle",
            "task": "text-generation",
            "ready_to_import": "true",
        }
        ds_model = (
            ds_model.with_compartment_id("test_model_compartment_id")
            .with_project_id("test_project_id")
            .with_display_name(hf_model)
            .with_description("test_description")
            .with_model_version_set_id("test_model_version_set_id")
            .with_freeform_tags(**ds_freeform_tags)
            .with_version_id("ocid1.blah.blah")
        )
        custom_metadata_list = ModelCustomMetadata()
        custom_metadata_list.add(
            **{"key": "deployment-container", "value": "odsc-tgi-serving"}
        )
        custom_metadata_list.add(
            **{"key": "evaluation-container", "value": "odsc-llm-evaluate"}
        )
        ds_model.with_custom_metadata_list(custom_metadata_list)
        ds_model.set_spec(ds_model.CONST_MODEL_FILE_DESCRIPTION, {})
        DataScienceModel.from_id = MagicMock(return_value=ds_model)
        reload(ads.aqua.model.model)
        app = AquaModelApp()
        with tempfile.TemporaryDirectory() as tmpdir:
            model: DataScienceModel = app.register(
                model="ocid1.datasciencemodel.xxx.xxxx.",
                os_path=os_path,
                local_dir=str(tmpdir),
            )
            mock_snapshot_download.assert_called_with(
                repo_id=hf_model,
                local_dir=f"{str(tmpdir)}/{hf_model}",
                local_dir_use_symlinks=False,
            )
            mock_subprocess.assert_called_with(
                shlex.split(
                    f"oci os object bulk-upload --src-dir {str(tmpdir)}/{hf_model} --prefix prefix/path/{hf_model}/ -bn aqua-bkt -ns aqua-ns --auth api_key --profile DEFAULT"
                )
            )
            ds_freeform_tags.pop(
                "ready_to_import"
            )  # The imported model should not have this tag
            assert model.freeform_tags == {
                "aqua_custom_base_model": "true",
                **ds_freeform_tags,
            }
            expected_metadata = [
                {
                    "key": "evaluation-container",
                    "value": "odsc-llm-evaluate",
                    "description": "",
                    "category": "Other",
                },
                {
                    "key": "deployment-container",
                    "value": "odsc-tgi-serving",
                    "description": "",
                    "category": "Other",
                },
                {
                    "key": "modelDescription",
                    "value": "true",
                    "description": "model by reference flag",
                    "category": "Other",
                },
                {
                    "key": "artifact_location",
                    "value": f"{os_path}/{hf_model}/",
                    "description": "artifact location",
                    "category": "Other",
                },
            ]
            for item in expected_metadata:
                assert model.custom_metadata_list[item["key"]].to_dict() == item
            assert model.version_id != ds_model.version_id

    @patch("huggingface_hub.snapshot_download")
    @patch("subprocess.check_call")
    def test_import_any_hf_model_no_containers_specified(
        self,
        mock_subprocess,
        mock_snapshot_download,
    ):
        ObjectStorageDetails.is_bucket_versioned = MagicMock(return_value=True)
        ads.common.oci_datascience.OCIDataScienceMixin.init_client = MagicMock()
        huggingface_hub.HfApi.model_info = MagicMock(return_value={})
        DataScienceModel.upload_artifact = MagicMock()
        DataScienceModel.sync = MagicMock()
        OCIDataScienceModel.create = MagicMock()

        ds_model = DataScienceModel()
        os_path = "oci://aqua-bkt@aqua-ns/prefix/path"
        hf_model = "oracle/aqua-1t-mega-model"
        ds_freeform_tags = {
            "OCI_AQUA": "ACTIVE",
            "license": "aqua-license",
            "organization": "oracle",
            "task": "text-generation",
        }

        reload(ads.aqua.model.model)
        app = AquaModelApp()
        with tempfile.TemporaryDirectory() as tmpdir:
            with pytest.raises(ValueError):
                with patch.object(AquaModelApp, "list") as aqua_model_mock_list:
                    aqua_model_mock_list.return_value = [
                        AquaModelSummary(
                            id="test_id1",
                            name="organization1/name1",
                            organization="organization1",
                        ),
                    ]
                    model: DataScienceModel = app.register(
                        model=hf_model,
                        os_path=os_path,
                        local_dir=str(tmpdir),
                    )

    @patch("huggingface_hub.snapshot_download")
    @patch("subprocess.check_call")
    def test_import_model_with_project_compartment_override(
        self,
        mock_subprocess,
        mock_snapshot_download,
    ):
        ObjectStorageDetails.is_bucket_versioned = MagicMock(return_value=True)
        ads.common.oci_datascience.OCIDataScienceMixin.init_client = MagicMock()
        huggingface_hub.HfApi.model_info = MagicMock(return_value={})
        DataScienceModel.upload_artifact = MagicMock()
        # oci.data_science.DataScienceClient = MagicMock()
        DataScienceModel.sync = MagicMock()
        OCIDataScienceModel.create = MagicMock()

        ds_model = DataScienceModel()
        os_path = "oci://aqua-bkt@aqua-ns/prefix/path"
        hf_model = "oracle/aqua-1t-mega-model"
        compartment_override = "my.blah.compartment"
        project_override = "my.blah.project"
        ds_freeform_tags = {
            "OCI_AQUA": "ACTIVE",
            "license": "aqua-license",
            "organization": "oracle",
            "task": "text-generation",
        }
        ds_model = (
            ds_model.with_compartment_id("test_model_compartment_id")
            .with_project_id("test_project_id")
            .with_display_name(hf_model)
            .with_description("test_description")
            .with_model_version_set_id("test_model_version_set_id")
            .with_freeform_tags(**ds_freeform_tags)
            .with_version_id("ocid1.blah.blah")
        )
        custom_metadata_list = ModelCustomMetadata()
        custom_metadata_list.add(
            **{"key": "deployment-container", "value": "odsc-tgi-serving"}
        )
        custom_metadata_list.add(
            **{"key": "evaluation-container", "value": "odsc-llm-evaluate"}
        )
        ds_model.with_custom_metadata_list(custom_metadata_list)
        ds_model.set_spec(ds_model.CONST_MODEL_FILE_DESCRIPTION, {})
        DataScienceModel.from_id = MagicMock(return_value=ds_model)
        reload(ads.aqua.model.model)
        app = AquaModelApp()
        with tempfile.TemporaryDirectory() as tmpdir:
            model: DataScienceModel = app.register(
                compartment_id=compartment_override,
                project_id=project_override,
                model="ocid1.datasciencemodel.xxx.xxxx.",
                os_path=os_path,
                local_dir=str(tmpdir),
            )
            assert model.compartment_id == compartment_override
            assert model.project_id == project_override

    @patch("huggingface_hub.snapshot_download")
    @patch("subprocess.check_call")
    def test_import_any_hf_model_custom_container(
        self,
        mock_subprocess,
        mock_snapshot_download,
    ):
        hf_model = "oracle/aqua-1t-mega-model"
        ObjectStorageDetails.is_bucket_versioned = MagicMock(return_value=True)
        ads.common.oci_datascience.OCIDataScienceMixin.init_client = MagicMock()
        huggingface_hub.HfApi.model_info = MagicMock(
            return_value=huggingface_hub.hf_api.ModelInfo(
                **{
                    "id": hf_model,
                    "license": "aqua-license",
                    "author": "oracle",
                    "pipeline_tag": "text-generation",
                    "private": False,
                    "downloads": 100,
                    "likes": 10,
                    "tags": ["text-generation"],
                }
            )
        )
        DataScienceModel.upload_artifact = MagicMock()
        DataScienceModel.sync = MagicMock()
        OCIDataScienceModel.create = MagicMock()

        os_path = "oci://aqua-bkt@aqua-ns/prefix/path"
        ds_freeform_tags = {
            "OCI_AQUA": "active",
            "organization": "oracle",
            "task": "text-generation",
        }

        reload(ads.aqua.model.model)
        app = AquaModelApp()
        with tempfile.TemporaryDirectory() as tmpdir:
            with patch.object(AquaModelApp, "list") as aqua_model_mock_list:
                aqua_model_mock_list.return_value = [
                    AquaModelSummary(
                        id="test_id1",
                        name="organization1/name1",
                        organization="organization1",
                    ),
                ]
                model: DataScienceModel = app.register(
                    model=hf_model,
                    os_path=os_path,
                    local_dir=str(tmpdir),
                    inference_container="iad.ocir.io/my/own/md-container",
                    inference_container_type_smc=False,
                    finetuning_container="iad.ocir.io/my/own/ft-container",
                    finetuning_container_type_smc=False,
                )
                mock_snapshot_download.assert_called_with(
                    repo_id=hf_model,
                    local_dir=f"{str(tmpdir)}/{hf_model}",
                    local_dir_use_symlinks=False,
                )
                mock_subprocess.assert_called_with(
                    shlex.split(
                        f"oci os object bulk-upload --src-dir {str(tmpdir)}/{hf_model} --prefix prefix/path/{hf_model}/ -bn aqua-bkt -ns aqua-ns --auth api_key --profile DEFAULT"
                    )
                )
                assert model.freeform_tags == {
                    "aqua_custom_base_model": "true",
                    "aqua_finetuning": "true",
                    **ds_freeform_tags,
                }
                expected_metadata = [
                    {
                        "key": "evaluation-container",
                        "value": "odsc-llm-evaluate",
                        "description": "Evaluation container mapping for SMC",
                        "category": "Other",
                    },
                    {
                        "key": "deployment-container",
                        "value": "iad.ocir.io/my/own/md-container",
                        "description": f"Inference container mapping for {hf_model}",
                        "category": "Other",
                    },
                    {
                        "key": "finetune-container",
                        "value": "iad.ocir.io/my/own/ft-container",
                        "description": f"Fine-tuning container mapping for {hf_model}",
                        "category": "Other",
                    },
                    {
                        "key": "modelDescription",
                        "value": "true",
                        "description": "model by reference flag",
                        "category": "Other",
                    },
                    {
                        "key": "artifact_location",
                        "value": f"{os_path}/{hf_model}/",
                        "description": "artifact location",
                        "category": "Other",
                    },
                ]
                for item in expected_metadata:
                    assert model.custom_metadata_list[item["key"]].to_dict() == item
                assert model.version_id is None

    @patch("huggingface_hub.snapshot_download")
    @patch("subprocess.check_call")
    def test_import_any_hf_model_smc_container(
        self,
        mock_subprocess,
        mock_snapshot_download,
    ):
        hf_model = "oracle/aqua-1t-mega-model"
        ObjectStorageDetails.is_bucket_versioned = MagicMock(return_value=True)
        ads.common.oci_datascience.OCIDataScienceMixin.init_client = MagicMock()
        huggingface_hub.HfApi.model_info = MagicMock(
            return_value=huggingface_hub.hf_api.ModelInfo(
                **{
                    "id": hf_model,
                    "license": "aqua-license",
                    "author": "oracle",
                    "pipeline_tag": "text-generation",
                    "private": False,
                    "downloads": 100,
                    "likes": 10,
                    "tags": ["text-generation"],
                }
            )
        )
        DataScienceModel.upload_artifact = MagicMock()
        DataScienceModel.sync = MagicMock()
        OCIDataScienceModel.create = MagicMock()

        os_path = "oci://aqua-bkt@aqua-ns/prefix/path"
        ds_freeform_tags = {
            "OCI_AQUA": "active",
            "organization": "oracle",
            "task": "text-generation",
        }

        reload(ads.aqua.model.model)
        app = AquaModelApp()
        with tempfile.TemporaryDirectory() as tmpdir:
            with patch.object(AquaModelApp, "list") as aqua_model_mock_list:
                aqua_model_mock_list.return_value = [
                    AquaModelSummary(
                        id="test_id1",
                        name="organization1/name1",
                        organization="organization1",
                    ),
                    AquaModelSummary(
                        id="test_id2",
                        name="organization1/name2",
                        organization="organization1",
                    ),
                    AquaModelSummary(
                        id="test_id3",
                        name="organization2/name3",
                        organization="organization2",
                    ),
                ]
                model: DataScienceModel = app.register(
                    model=hf_model,
                    os_path=os_path,
                    local_dir=str(tmpdir),
                    inference_container="dsmc://md-container",
                    inference_container_type_smc=False,
                    finetuning_container="dsmc://ft-container",
                    finetuning_container_type_smc=False,
                )
                mock_snapshot_download.assert_called_with(
                    repo_id=hf_model,
                    local_dir=f"{str(tmpdir)}/{hf_model}",
                    local_dir_use_symlinks=False,
                )
                mock_subprocess.assert_called_with(
                    shlex.split(
                        f"oci os object bulk-upload --src-dir {str(tmpdir)}/{hf_model} --prefix prefix/path/{hf_model}/ -bn aqua-bkt -ns aqua-ns --auth api_key --profile DEFAULT"
                    )
                )
                assert model.freeform_tags == {
                    "aqua_custom_base_model": "true",
                    "aqua_finetuning": "true",
                    **ds_freeform_tags,
                }
                expected_metadata = [
                    {
                        "key": "evaluation-container",
                        "value": "odsc-llm-evaluate",
                        "description": "Evaluation container mapping for SMC",
                        "category": "Other",
                    },
                    {
                        "key": "deployment-container",
                        "value": "dsmc://md-container",
                        "description": f"Inference container mapping for {hf_model}",
                        "category": "Other",
                    },
                    {
                        "key": "finetune-container",
                        "value": "dsmc://ft-container",
                        "description": f"Fine-tuning container mapping for {hf_model}",
                        "category": "Other",
                    },
                    {
                        "key": "modelDescription",
                        "value": "true",
                        "description": "model by reference flag",
                        "category": "Other",
                    },
                    {
                        "key": "artifact_location",
                        "value": f"{os_path}/{hf_model}/",
                        "description": "artifact location",
                        "category": "Other",
                    },
                ]
                for item in expected_metadata:
                    assert model.custom_metadata_list[item["key"]].to_dict() == item
                assert model.version_id is None

    @parameterized.expand(
        [
            (
                {
                    "os_path": "oci://aqua-bkt@aqua-ns/path",
                    "model": "oracle/oracle-1it",
                    "inference_container": "odsc-vllm-serving",
                },
                f"ads aqua model register --model oracle/oracle-1it --os_path oci://aqua-bkt@aqua-ns/path --inference_container odsc-vllm-serving",
            ),
            (
                {
                    "os_path": "oci://aqua-bkt@aqua-ns/path",
                    "model": "ocid1.datasciencemodel.oc1.iad.<OCID>",
                },
                f"ads aqua model register --model ocid1.datasciencemodel.oc1.iad.<OCID> --os_path oci://aqua-bkt@aqua-ns/path",
            ),
        ]
    )
    def test_import_cli(self, data, expected_output):
        import_details = ImportModelDetails(**data)
        assert import_details.build_cli() == expected_output

    @patch("ads.aqua.model.model.read_file")
    @patch("ads.aqua.model.model.get_artifact_path")
    def test_load_license(self, mock_get_artifact_path, mock_read_file):
        self.app.ds_client.get_model = MagicMock()
        mock_get_artifact_path.return_value = (
            "oci://bucket@namespace/prefix/config/LICENSE.txt"
        )
        mock_read_file.return_value = "test_license"

        license = self.app.load_license(model_id="test_model_id")

        mock_get_artifact_path.assert_called()
        mock_read_file.assert_called()

        assert asdict(license) == {"id": "test_model_id", "license": "test_license"}

    def test_list_service_models(self):
        """Tests listing service models succesfully."""

        self.app.list_resource = MagicMock(
            return_value=[
                oci.data_science.models.ModelSummary(**item)
                for item in TestDataset.model_summary_objects
            ]
        )

        results = self.app.list()

        received_args = self.app.list_resource.call_args.kwargs
        assert received_args.get("compartment_id") == TestDataset.SERVICE_COMPARTMENT_ID

        assert len(results) == 2

        attributes = AquaModelSummary.__annotations__.keys()
        for r in results:
            rdict = asdict(r)
            print("############ Expected Response ############")
            print(rdict)

            for attr in attributes:
                assert rdict.get(attr) is not None

    def test_list_custom_models(self):
        """Tests list custom models succesfully."""

        self.app._rqs = MagicMock(
            return_value=[
                oci.resource_search.models.ResourceSummary(**item)
                for item in TestDataset.resource_summary_objects
            ]
        )

        results = self.app.list(TestDataset.COMPARTMENT_ID)

        self.app._rqs.assert_called_with(TestDataset.COMPARTMENT_ID, model_type="FT")

        assert len(results) == 1

        attributes = AquaModelSummary.__annotations__.keys()
        for r in results:
            rdict = asdict(r)
            print("############ Expected Response ############")
            print(rdict)

            for attr in attributes:
                assert rdict.get(attr) is not None

    @parameterized.expand(
        [
            (
                None,
                {"license": "UPL", "org": "Oracle", "task": "text_generation"},
                "UPL,Oracle,text_generation",
            ),
            (
                "This is a description.",
                {"license": "UPL", "org": "Oracle", "task": "text_generation"},
                "This is a description. UPL,Oracle,text_generation",
            ),
        ]
    )
    def test_build_search_text(self, description, tags, expected_output):
        assert (
            self.app._build_search_text(tags=tags, description=description)
            == expected_output
        )<|MERGE_RESOLUTION|>--- conflicted
+++ resolved
@@ -353,11 +353,7 @@
         }
 
     @patch("ads.aqua.common.utils.query_resource")
-<<<<<<< HEAD
     @patch("ads.aqua.model.model.read_file")
-=======
-    @patch("ads.aqua.model.read_file")
->>>>>>> dacbab4e
     @patch.object(DataScienceModel, "from_id")
     @patch(
         "ads.aqua.model.model.get_artifact_path", return_value="oci://bucket@namespace/prefix"
