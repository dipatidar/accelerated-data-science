#!/usr/bin/env python

# Copyright (c) 2021, 2023 Oracle and/or its affiliates.
# Licensed under the Universal Permissive License v 1.0 as shown at https://oss.oracle.com/licenses/upl/

"""Unit tests for model frameworks. Includes tests for:
 - GenericModel
"""
import os
import random
import shutil
from copy import copy
import glob
import tempfile
from unittest.mock import MagicMock, PropertyMock, patch

import pandas as pd
import pytest
import yaml
import numpy as np
from ads.common import utils
from ads.config import (
    JOB_RUN_COMPARTMENT_OCID,
    NB_SESSION_COMPARTMENT_OCID,
)
from ads.model.artifact import ModelArtifact
from ads.model.deployment import (
    DEFAULT_POLL_INTERVAL,
    DEFAULT_WAIT_TIME,
    ModelDeployer,
    ModelDeployment,
    ModelDeploymentProperties,
)
from ads.model.deployment.common.utils import State as ModelDeploymentState
from ads.model.deployment import (
    ModelDeploymentInfrastructure,
    ModelDeploymentContainerRuntime,
)
from ads.model.generic_model import (
    _ATTRIBUTES_TO_SHOW_,
    GenericModel,
    NotActiveDeploymentError,
    SummaryStatus,
    _prepare_artifact_dir,
)
from ads.model.model_properties import ModelProperties
from ads.model.runtime.runtime_info import RuntimeInfo
from ads.model.datascience_model import DataScienceModel, OCIDataScienceModel
from joblib import dump
from oci.data_science.models.model_provenance import ModelProvenance
from sklearn.datasets import load_iris
from sklearn.ensemble import RandomForestClassifier
from sklearn.model_selection import train_test_split
from zipfile import ZipFile
from ads.model.deployment.common.utils import State

try:
    from yaml import CDumper as dumper
except:
    from yaml import Dumper as dumper


_COMPARTMENT_OCID = NB_SESSION_COMPARTMENT_OCID or JOB_RUN_COMPARTMENT_OCID


DSC_MODEL_PAYLOAD = {
    "compartmentId": "ocid1.compartment.oc1..<unique_ocid>",
    "projectId": "ocid1.datascienceproject.oc1.iad.<unique_ocid>",
    "displayName": "Generic Model With Small Artifact new",
    "description": "The model description",
    "freeformTags": {"key1": "value1"},
    "definedTags": {"key1": {"skey1": "value1"}},
    "inputSchema": {
        "schema": [
            {
                "feature_type": "Integer",
                "dtype": "int64",
                "name": 0,
                "domain": {"values": "", "stats": {}, "constraints": []},
                "required": True,
                "description": "0",
                "order": 0,
            }
        ],
        "version": "1.1",
    },
    "outputSchema": {
        "schema": [
            {
                "dtype": "int64",
                "feature_type": "Integer",
                "name": 0,
                "domain": {"values": "", "stats": {}, "constraints": []},
                "required": True,
                "description": "0",
                "order": 0,
            }
        ],
        "version": "1.1",
    },
    "customMetadataList": {
        "data": [
            {
                "key": "CondaEnvironment",
                "value": "oci://bucket@namespace/service_pack/cpu/Data_Exploration_and_Manipulation_for_CPU_Python_3.7/3.0/dataexpl_p37_cpu_v3",
                "description": "The conda environment where the model was trained.",
                "category": "Training Environment",
            },
        ]
    },
    "definedMetadataList": {
        "data": [
            {"key": "Algorithm", "value": "test"},
            {"key": "Framework", "value": None},
            {"key": "FrameworkVersion", "value": None},
            {"key": "UseCaseType", "value": "multinomial_classification"},
            {"key": "Hyperparameters", "value": None},
            {"key": "ArtifactTestResults", "value": None},
        ]
    },
    "provenanceMetadata": {
        "git_branch": "master",
        "git_commit": "7c8c8502896ba36837f15037b67e05a3cf9722c7",
        "repository_url": "file:///home/datascience",
        "training_script_path": None,
        "training_id": None,
        "artifact_dir": "test_script_dir",
    },
    "artifact": "ocid1.datasciencemodel.oc1.iad.<unique_ocid>.zip",
}

OCI_MODEL_PAYLOAD = {
    "compartment_id": "ocid1.compartment.oc1..<unique_ocid>",
    "project_id": "ocid1.datascienceproject.oc1.iad.<unique_ocid>",
    "display_name": "Generic Model With Small Artifact new",
    "description": "The model description",
    "lifecycle_state": "ACTIVE",
    "created_by": "ocid1.user.oc1..<unique_ocid>",
    "freeform_tags": {"key1": "value1"},
    "defined_tags": {"key1": {"skey1": "value1"}},
    "time_created": "2022-08-24T17:07:39.200000Z",
    "custom_metadata_list": [
        {
            "key": "CondaEnvironment",
            "value": "oci://bucket@namespace/service_pack/cpu/Data_Exploration_and_Manipulation_for_CPU_Python_3.7/3.0/dataexpl_p37_cpu_v3",
            "description": "The conda environment where the model was trained.",
            "category": "Training Environment",
        },
    ],
    "defined_metadata_list": [
        {"key": "Algorithm", "value": "test"},
        {"key": "Framework"},
        {"key": "FrameworkVersion"},
        {"key": "UseCaseType", "value": "multinomial_classification"},
        {"key": "Hyperparameters"},
        {"key": "ArtifactTestResults"},
    ],
    "input_schema": '{"schema": [{"dtype": "int64", "feature_type": "Integer", "name": 0, "domain": {"values": "", "stats": {}, "constraints": []}, "required": true, "description": "0", "order": 0}], "version": "1.1"}',
    "output_schema": '{"schema": [{"dtype": "int64", "feature_type": "Integer", "name": 0, "domain": {"values": "", "stats": {}, "constraints": []}, "required": true, "description": "0", "order": 0}], "version": "1.1"}',
}

OCI_MODEL_PROVENANCE_PAYLOAD = {
    "git_branch": "master",
    "git_commit": "7c8c8502896ba36837f15037b67e05a3cf9722c7",
    "repository_url": "file:///home/datascience",
    "script_dir": "test_script_dir",
    "training_id": None,
    "training_script": None,
}

INFERENCE_CONDA_ENV = "oci://bucket@namespace/<path_to_service_pack>"
TRAINING_CONDA_ENV = "oci://bucket@namespace/<path_to_service_pack>"
<<<<<<< HEAD
DEFAULT_PYTHON_VERSION = "3.8"
MODEL_FILE_NAME = "fake_model_name"
FAKE_MD_URL = "http://<model-deployment-url>"


def _prepare(model):
    model.prepare(
        inference_conda_env=INFERENCE_CONDA_ENV,
        inference_python_version=DEFAULT_PYTHON_VERSION,
        training_conda_env=TRAINING_CONDA_ENV,
        training_python_version=DEFAULT_PYTHON_VERSION,
        model_file_name=MODEL_FILE_NAME,
        force_overwrite=True,
    )
=======
>>>>>>> 78fb1e7a


class TestEstimator:
    def predict(self, x):
        return x**2


class TestGenericModel:
    iris = load_iris()
    X, y = iris.data, iris.target
    X_train, X_test, y_train, y_test = train_test_split(X, y)
    random_seed = 42

    @pytest.fixture(autouse=True, scope="module")
    def conda_file(self, tmpdir_factory):
        conda_file = tmpdir_factory.mktemp("conda")
        manifest = {
            "manifest": {
                "pack_path": "oci://service-conda-packs@id19sfcrra6z/service_pack/cpu/pyspark/1.0/pyspv10",
                "python": "3.6",
                "slug": "pyspv10",
                "type": "data_science",
                "version": "1.0",
                "arch_type": "CPU",
                "manifest_version": "1.0",
                "name": "pyspark",
            }
        }
        with open(os.path.join(conda_file.strpath, "test_manifest.yaml"), "w") as mfile:
            yaml.dump(manifest, mfile)

        conda_prefix = os.environ["CONDA_PREFIX"]
        os.environ["CONDA_PREFIX"] = conda_file.strpath
        yield conda_file
        os.environ["CONDA_PREFIX"] = conda_prefix

    def setup_class(cls):
        cls.curr_dir = os.path.dirname(os.path.abspath(__file__))
        cls.clr = RandomForestClassifier()
        cls.clr.fit(cls.X_train, cls.y_train)

    def setup_method(self):
        self.generic_model = GenericModel(
            estimator=self.clr, artifact_dir="fake_folder"
        )
        self.mock_dsc_model = DataScienceModel(**DSC_MODEL_PAYLOAD)

    def teardown_method(self):
        if self.generic_model.artifact_dir and os.path.exists(
            self.generic_model.artifact_dir
        ):
            shutil.rmtree(self.generic_model.artifact_dir, ignore_errors=True)

    def test_init(self):
        """test the init function"""
        assert self.generic_model.artifact_dir == os.path.abspath(
            os.path.expanduser("fake_folder")
        )
        assert self.generic_model.estimator == self.clr

    def test__handle_model_file_name(self):
        """test the model file name."""
        self.generic_model.model_file_name = self.generic_model._handle_model_file_name(
            as_onnx=True, model_file_name="fake_name.onnx"
        )
        assert self.generic_model.model_file_name == "fake_name.onnx"

    def test__handle_model_file_name_raise_error(self):
        with pytest.raises(NotImplementedError):
            self.generic_model._serialize = False
            self.generic_model._handle_model_file_name(
                as_onnx=False, model_file_name=None
            )

    @patch("ads.common.auth.default_signer")
    def test_prepare(self, mock_signer):
        """prepare a trained model."""
        self.generic_model.prepare(
            "oci://service-conda-packs@ociodscdev/service_pack/cpu/General_Machine_Learning_for_CPUs/1.0/mlcpuv1",
            model_file_name="fake_model_name",
        )

        assert os.path.exists(os.path.join("fake_folder", "runtime.yaml"))
        assert os.path.exists(os.path.join("fake_folder", "score.py"))

    @patch.object(GenericModel, "_handle_model_file_name", return_value=None)
    def test_prepare_fail(self, mock_handle_model_file_name):
        """Ensures that prepare method fails in case if model_file_name not provided."""
        with pytest.raises(
            ValueError, match="The `model_file_name` needs to be provided."
        ):
            self.generic_model.prepare(
                "oci://service-conda-packs@ociodscdev/service_pack/cpu/General_Machine_Learning_for_CPUs/1.0/mlcpuv1"
            )

    @patch("ads.common.auth.default_signer")
    def test_prepare_both_conda_env(self, mock_signer):
        """prepare a model by only providing inference conda env."""
        self.generic_model.prepare(
            inference_conda_env="oci://service-conda-packs@ociodscdev/service_pack/cpu/General_Machine_Learning_for_CPUs/1.0/mlcpuv1",
            inference_python_version="3.6",
            training_conda_env="oci://service-conda-packs@ociodscdev/service_pack/cpu/Oracle_Database_for_CPU_Python_3.7/1.0/database_p37_cpu_v1",
            training_python_version="3.7",
            model_file_name="fake_model_name",
            force_overwrite=True,
        )
        assert os.path.exists(os.path.join("fake_folder", "runtime.yaml"))
        assert os.path.exists(os.path.join("fake_folder", "score.py"))
        runtime_yaml_file = os.path.join(
            self.generic_model.artifact_dir, "runtime.yaml"
        )
        runtime_info = RuntimeInfo.from_yaml(uri=runtime_yaml_file)
        assert (
            runtime_info.model_deployment.inference_conda_env.inference_env_path
            == "oci://service-conda-packs@ociodscdev/service_pack/cpu/General_Machine_Learning_for_CPUs/1.0/mlcpuv1"
        )
        assert (
            runtime_info.model_deployment.inference_conda_env.inference_python_version
            == "3.6"
        )
        assert (
            runtime_info.model_provenance.training_conda_env.training_env_path
            == "oci://service-conda-packs@ociodscdev/service_pack/cpu/Oracle_Database_for_CPU_Python_3.7/1.0/database_p37_cpu_v1"
        )
        assert (
            runtime_info.model_provenance.training_conda_env.training_python_version
            == "3.7"
        )

    @patch("ads.common.auth.default_signer")
    def test_prepare_with_custom_scorepy(self, mock_signer):
        """Test prepare a trained model with custom score.py."""
        self.generic_model.prepare(
            INFERENCE_CONDA_ENV,
            model_file_name="fake_model_name",
            score_py_uri=f"{os.path.dirname(os.path.abspath(__file__))}/test_files/custom_score.py",
        )
        assert os.path.exists(os.path.join("fake_folder", "score.py"))

        prediction = self.generic_model.verify(data="test")["prediction"]
        assert prediction == "This is a custom score.py."

    @patch("ads.common.auth.default_signer")
    def test_verify_without_reload(self, mock_signer):
        """Test verify input data without reload artifacts."""
        _prepare(self.generic_model)
        self.generic_model.verify(self.X_test.tolist())

        with patch("ads.model.artifact.ModelArtifact.reload") as mock_reload:
            self.generic_model.verify(self.X_test.tolist(), reload_artifacts=False)
            mock_reload.assert_not_called()

    @patch("ads.common.auth.default_signer")
    def test_verify(self, mock_signer):
        """Test verify input data"""
        _prepare(self.generic_model)
        prediction_1 = self.generic_model.verify(self.X_test.tolist())
        assert isinstance(prediction_1, dict), "Failed to verify json payload."

    def test_reload(self):
        """test the reload."""
        pass

    @patch.object(GenericModel, "_random_display_name", return_value="test_name")
    @patch.object(DataScienceModel, "create")
    def test_save(self, mock_dsc_model_create, mock__random_display_name):
        """test saving a model to artifact."""
        mock_dsc_model_create.return_value = MagicMock(id="fake_id")
        self.generic_model.prepare(
            inference_conda_env="dataexpl_p37_cpu_v3",
            namespace="ociodscdev",
            inference_python_version="3.7",
            model_file_name="model.joblib",
            force_overwrite=True,
            training_id=None,
        )
        self.generic_model.save()
        assert self.generic_model.model_id is not None and isinstance(
            self.generic_model.model_id, str
        )
        mock_dsc_model_create.assert_called_with(
            bucket_uri=None,
            overwrite_existing_artifact=True,
            remove_existing_artifact=True,
        )

    def test_save_not_implemented_error(self):
        """test saving a model to artifact."""
        self.generic_model._serialize = False
        self.generic_model.prepare(
            inference_conda_env="dataexpl_p37_cpu_v3",
            namespace="ociodscdev",
            inference_python_version="3.7",
            model_file_name="model.joblib",
            force_overwrite=True,
            training_id=None,
        )

        dump(
            self.clr,
            os.path.join(
                self.generic_model.artifact_dir, self.generic_model.model_file_name
            ),
        )
        with pytest.raises(NotImplementedError):
            self.generic_model.save()

    def test_set_model_input_serializer(self):
        """Tests set_model_input_serializer() with different input types."""
        from ads.model.serde.model_input import (
            CloudpickleModelInputSERDE,
            JsonModelInputSERDE,
        )
        from ads.model.serde.common import SERDE

        generic_model = GenericModel(estimator=self.clr, artifact_dir="fake_folder")
        # set by passing str
        generic_model.set_model_input_serializer("cloudpickle")
        assert isinstance(
            generic_model.get_data_serializer(), CloudpickleModelInputSERDE
        )

        # set by passing ModelInputSerializerType
        generic_model.set_model_input_serializer("json")
        assert isinstance(generic_model.get_data_serializer(), JsonModelInputSERDE)

        # set customized serialize by inheriting from SERDE
        class MySERDEA(SERDE):
            def __init__(self):
                super().__init__()

            def serialize(self, data):
                return 1

            def deserialize(self, data):
                return 2

        generic_model.set_model_input_serializer(model_input_serializer=MySERDEA())
        assert generic_model.get_data_serializer().serialize(2) == 1

        # set customized serialize without inheritance
        class MySERDEB:
            def __init__(self):
                super().__init__()

            def serialize(self, data):
                return 2

            def deserialize(self, data):
                return 1

        generic_model.set_model_input_serializer(model_input_serializer=MySERDEB())
        assert generic_model.get_data_serializer().serialize(1) == 2
        assert generic_model.model_input_serializer.name == "customized"

    @patch("ads.model.serde.model_input.JsonModelInputSerializer.serialize")
    def test_handle_input(self, mock_serializer):
        """Test validate input data from verify/predict."""
        fake_path = "/tmp/fake_path"
        with patch.object(GenericModel, "_handle_image_input") as mock_handle_image:
            self.generic_model._handle_input_data(**{"image": fake_path})
            mock_handle_image.assert_called_with(image=fake_path)

        with pytest.raises(TypeError):
            self.generic_model._handle_input_data(
                data=self.X_test, auto_serialize_data=False
            )

        with pytest.raises(ValueError):
            self.generic_model._handle_input_data(json=self.X_test.tolist())

    @pytest.mark.parametrize(
        "test_data",
        [
            pd.Series([1, 2, 3]),
            [1, 2, 3],
            np.array([1, 2, 3]),
            pd.DataFrame({"a": [1, 2], "b": [2, 3], "c": [3, 4]}),
            "I have an apple",
            {"a": [1], "b": [2], "c": [3]},
        ],
    )
    @patch("ads.model.serde.model_input.JsonModelInputSerializer.serialize")
    def test_handle_different_input_data(self, mock_serializer, test_data):
        """Test validate input data from verify/predict."""
        self.generic_model._handle_input_data(data=test_data)
        mock_serializer.assert_called_with(data=test_data)

    def test_handle_image_input_fail(self):
        """Test extracting an invalid image arg."""
        invalid_image_path = os.path.join(
            f"{os.path.dirname(os.path.abspath(__file__))}/test_files/invalid_model_artifacts/runtime.yaml",
        )
        with pytest.raises(ValueError):
            self.generic_model._handle_image_input(image=invalid_image_path)

    def test_generic_model_serialize(self):
        self.generic_model.prepare(
            inference_conda_env="dataexpl_p37_cpu_v3",
            namespace="ociodscdev",
            inference_python_version="3.7",
            force_overwrite=True,
            training_id=None,
        )
        assert self.generic_model.model_file_name == "model.pkl"

    @patch.object(ModelDeployer, "deploy")
    def test_deploy_fail(self, mock_deploy):
        """Ensures model deployment fails with invalid input paramters."""
        with pytest.raises(
            ValueError,
            match=(
                "The model needs to be saved to the Model Catalog "
                "before it can be deployed."
            ),
        ):
            self.generic_model.deploy()

        with pytest.raises(
            ValueError, match="`deployment_log_group_id` needs to be specified."
        ):
            self.generic_model.dsc_model = MagicMock(id="test_model")
            self.generic_model.deploy(
                deployment_access_log_id="log_id", deployment_predict_log_id="log_id"
            )

        mock_deploy.assert_not_called()

    @patch.object(ModelDeployment, "deploy")
    def test_deploy_success(self, mock_deploy):
        test_model_id = "ocid.test_model_id"
        self.generic_model.dsc_model = MagicMock(id=test_model_id)
        self.generic_model.ignore_conda_error = True
        infrastructure = ModelDeploymentInfrastructure(
            **{
                "shape_name": "test_deployment_instance_shape",
                "replica": 10,
                "bandwidth_mbps": 100,
                "shape_config_details": {"memory_in_gbs": 10, "ocpus": 1},
                "access_log": {
                    "log_group_id": "test_deployment_log_group_id",
                    "log_id": "test_deployment_access_log_id",
                },
                "predict_log": {
                    "log_group_id": "test_deployment_log_group_id",
                    "log_id": "test_deployment_predict_log_id",
                },
                "project_id": "test_project_id",
                "compartment_id": "test_compartment_id",
            }
        )
        runtime = ModelDeploymentContainerRuntime(
            **{
                "image": "test_docker_image",
                "image_digest": "test_image_digest",
                "cmd": ["test_cmd"],
                "entrypoint": ["test_entrypoint"],
                "server_port": 8080,
                "health_check_port": 8080,
                "env": {"test_key": "test_value"},
                "deployment_mode": "HTTPS_ONLY",
            }
        )
        mock_deploy.return_value = ModelDeployment(
            display_name="test_display_name",
            description="test_description",
            infrastructure=infrastructure,
            runtime=runtime,
            model_deployment_url="test_model_deployment_url",
            model_deployment_id="test_model_deployment_id",
        )
        input_dict = {
            "wait_for_completion": True,
            "display_name": "test_display_name",
            "description": "test_description",
            "deployment_instance_shape": "test_deployment_instance_shape",
            "deployment_instance_count": 10,
            "deployment_bandwidth_mbps": 100,
            "deployment_memory_in_gbs": 10,
            "deployment_ocpus": 1,
            "deployment_log_group_id": "test_deployment_log_group_id",
            "deployment_access_log_id": "test_deployment_access_log_id",
            "deployment_predict_log_id": "test_deployment_predict_log_id",
            "deployment_image": "test_docker_image",
            "cmd": ["test_cmd"],
            "entrypoint": ["test_entrypoint"],
            "server_port": 8080,
            "health_check_port": 8080,
            "environment_variables": {"test_key": "test_value"},
            "project_id": "test_project_id",
            "compartment_id": "test_compartment_id",
            "max_wait_time": 100,
            "poll_interval": 200,
        }

        result = self.generic_model.deploy(
            **input_dict,
        )
        assert result == mock_deploy.return_value
        assert result.infrastructure.access_log == {
            "log_id": input_dict["deployment_access_log_id"],
            "log_group_id": input_dict["deployment_log_group_id"],
        }
        assert result.infrastructure.predict_log == {
            "log_id": input_dict["deployment_predict_log_id"],
            "log_group_id": input_dict["deployment_log_group_id"],
        }
        assert (
            result.infrastructure.bandwidth_mbps
            == input_dict["deployment_bandwidth_mbps"]
        )
        assert result.infrastructure.compartment_id == input_dict["compartment_id"]
        assert result.infrastructure.project_id == input_dict["project_id"]
        assert (
            result.infrastructure.shape_name == input_dict["deployment_instance_shape"]
        )
        assert result.infrastructure.shape_config_details == {
            "ocpus": input_dict["deployment_ocpus"],
            "memory_in_gbs": input_dict["deployment_memory_in_gbs"],
        }
        assert result.runtime.image == input_dict["deployment_image"]
        assert result.runtime.entrypoint == input_dict["entrypoint"]
        assert result.runtime.server_port == input_dict["server_port"]
        assert result.runtime.health_check_port == input_dict["health_check_port"]
        assert result.runtime.env == {"test_key": "test_value"}
        assert result.runtime.deployment_mode == "HTTPS_ONLY"
        mock_deploy.assert_called_with(
            wait_for_completion=input_dict["wait_for_completion"],
            max_wait_time=input_dict["max_wait_time"],
            poll_interval=input_dict["poll_interval"],
        )

    @patch.object(ModelDeployment, "deploy")
    def test_deploy_with_default_display_name(self, mock_deploy):
        """Ensure that a randomly generated easy to remember name will be generated,
        when display_name not specified (default)."""
        test_model_id = "ocid.test_model_id"
        self.generic_model.dsc_model = MagicMock(id=test_model_id)
        random_name = utils.get_random_name_for_resource()
        mock_deploy.return_value = ModelDeployment(display_name=random_name)
        random.seed(self.random_seed)
        self.generic_model.deploy(
            compartment_id="test_compartment_id", project_id="test_project_id"
        )
        random.seed(self.random_seed)
        assert (
            self.generic_model.model_deployment.properties.display_name[:-9]
            == random_name[:-9]
        )

    @pytest.mark.parametrize("input_data", [(X_test.tolist())])
    @patch("ads.common.auth.default_signer")
    def test_predict_locally(self, mock_signer, input_data):
        _prepare(self.generic_model)
        test_result = self.generic_model.predict(data=input_data, local=True)
        expected_result = self.generic_model.estimator.predict(input_data).tolist()
        assert (
            test_result["prediction"] == expected_result
        ), "Failed to verify input data."

        with patch("ads.model.artifact.ModelArtifact.reload") as mock_reload:
            self.generic_model.predict(
                data=input_data, local=True, reload_artifacts=False
            )
            mock_reload.assert_not_called()

    @patch.object(ModelDeployment, "predict")
    @patch("ads.common.auth.default_signer")
    @patch("ads.common.oci_client.OCIClientFactory")
    @patch(
        "ads.model.deployment.model_deployment.ModelDeployment.url",
        return_value=FAKE_MD_URL,
    )
    def test_predict_with_not_active_deployment_fail(
        self, mock_url, mock_client, mock_signer, mock_predict
    ):
        """Ensures predict model fails in case of model deployment is not in an active state."""
        with pytest.raises(NotActiveDeploymentError):
            self.generic_model._as_onnx = False
            self.generic_model.predict(data="test")

        with patch.object(
            ModelDeployment, "state", new_callable=PropertyMock
        ) as mock_state:
            mock_state.return_value = ModelDeploymentState.FAILED
            with pytest.raises(NotActiveDeploymentError):
                self.generic_model.model_deployment = ModelDeployment(
                    model_deployment_id="test"
                )
                self.generic_model._as_onnx = False
                self.generic_model.predict(data="test")

    @patch("ads.common.auth.default_signer")
    @patch("ads.common.oci_client.OCIClientFactory")
    @patch(
        "ads.model.deployment.model_deployment.ModelDeployment.url",
        return_value=FAKE_MD_URL,
    )
    def test_predict_bytes_success(self, mock_url, mock_client, mock_signer):
        """Ensures predict model passes with bytes input."""
        with patch.object(
            ModelDeployment, "state", new_callable=PropertyMock
        ) as mock_state:
            mock_state.return_value = ModelDeploymentState.ACTIVE
            with patch.object(ModelDeployment, "predict") as mock_predict:
                mock_predict.return_value = {"result": "result"}
                self.generic_model.model_deployment = ModelDeployment(
                    model_deployment_id="test",
                )
                # self.generic_model.model_deployment.current_state = ModelDeploymentState.ACTIVE
                self.generic_model._as_onnx = False
                byte_data = b"[[1,2,3,4]]"
                test_result = self.generic_model.predict(
                    data=byte_data, auto_serialize_data=True
                )
                # mock_predict.assert_called_with(data=byte_data)
                assert test_result == {"result": "result"}

    @patch("ads.common.auth.default_signer")
    @patch("ads.common.oci_client.OCIClientFactory")
    @patch(
        "ads.model.deployment.model_deployment.ModelDeployment.url",
        return_value=FAKE_MD_URL,
    )
    def test_predict_success(self, mock_url, mock_client, mock_signer):
        """Ensures predict model passes with valid input parameters."""
        with patch.object(
            ModelDeployment, "state", new_callable=PropertyMock
        ) as mock_state:
            mock_state.return_value = ModelDeploymentState.ACTIVE
            with patch.object(ModelDeployment, "predict") as mock_predict:
                mock_predict.return_value = {"result": "result"}
                self.generic_model.model_deployment = ModelDeployment(
                    model_deployment_id="test"
                )
                # self.generic_model.model_deployment.current_state = ModelDeploymentState.ACTIVE
                self.generic_model._as_onnx = False
                test_result = self.generic_model.predict(data="test")
                # mock_predict.assert_called_with(
                #     json_input={"data": "test", "data_type": "<class 'str'>"}
                # )
                assert test_result == {"result": "result"}

    # @pytest.mark.skip(reason="need to fix later.")
    @pytest.mark.parametrize(
        "test_args",
        [
            {
                "uri": "/src/folder",
                "artifact_dir": "/dst/folder",
                "model_file_name": "model.pkl",
            },
            {
                "uri": "/src/folder",
                "artifact_dir": "/src/folder",
                "model_file_name": "model.pkl",
            },
            {
                "uri": "/src/folder",
                "artifact_dir": "/dst/folder",
                "model_file_name": "model.pkl",
                "as_onnx": True,
            },
            {
                "uri": "/src/folder",
                "artifact_dir": "/dst/folder",
                "model_file_name": "model.onnx",
            },
            {
                "uri": "src/folder",
                "artifact_dir": "/dst/folder",
                "model_file_name": "model.pkl",
                "force_overwrite": True,
                "auth": {"config": "value"},
            },
            {
                "uri": "src/folder",
                "model_file_name": "model.pkl",
                "force_overwrite": True,
                "auth": {"config": "value"},
            },
            {
                "uri": "src/folder",
                "force_overwrite": True,
                "auth": {"config": "value"},
            },
        ],
    )
    @patch.object(ModelArtifact, "from_uri")
    @patch.object(GenericModel, "reload_runtime_info")
    @patch.object(GenericModel, "_summary_status")
    @patch.object(GenericModel, "__init__", return_value=None)
    @patch("ads.common.auth.default_signer")
    @patch("tempfile.mkdtemp", return_value="tmp_artifact_dir")
    def test_from_model_artifact(
        self,
        mock_mkdtemp,
        mock_default_signer,
        mock_genericmodel_init,
        mock_genericmodel_summary_status,
        mock_reload_runtime_info,
        mock_from_uri,
        test_args,
    ):
        """Tests loading model from a folder, or zip/tar archive."""
        mock_genericmodel_summary_status.return_value = SummaryStatus()
        mock_default_signer.return_value = {"config": "value"}
        mock_artifact_instance = MagicMock(model="test_model")
        mock_from_uri.return_value = mock_artifact_instance
        GenericModel.from_model_artifact(**test_args)

        test_result = mock_from_uri.assert_called_with(
            uri=test_args.get("uri"),
            artifact_dir=test_args.get("artifact_dir", "tmp_artifact_dir"),
            force_overwrite=test_args.get("force_overwrite", False),
            auth=test_args.get("auth", {"config": "value"}),
            model_file_name=test_args.get("model_file_name"),
            ignore_conda_error=False,
        )

        if not test_args.get("as_onnx"):
            mock_genericmodel_init.assert_called_with(
                estimator=mock_artifact_instance.model,
                artifact_dir=test_args.get("artifact_dir", "tmp_artifact_dir"),
                auth=test_args.get("auth", {"config": "value"}),
                properties=ModelProperties(),
            )
        else:
            mock_genericmodel_init.assert_called_with(
                estimator=mock_artifact_instance.model,
                artifact_dir=test_args.get("artifact_dir", "tmp_artifact_dir"),
                auth=test_args.get("auth", {"config": "value"}),
                properties=ModelProperties(),
                as_onnx=True,
            )

        mock_reload_runtime_info.assert_called()
        assert test_result == None

    @patch("ads.common.auth.default_signer")
    @patch("ads.common.oci_client.OCIClientFactory")
    @patch(
        "ads.model.deployment.model_deployment.ModelDeployment.url",
        return_value=FAKE_MD_URL,
    )
    def test_predict_success__serialize_input(self, mock_url, mock_client, mock_signer):
        """Ensures predict model passes with valid input parameters."""

        df = pd.DataFrame([1, 2, 3])
        with patch.object(
            ModelDeployment, "state", new_callable=PropertyMock
        ) as mock_state:
            with patch.object(
                GenericModel, "get_data_serializer"
            ) as mock_get_data_serializer:
                mock_get_data_serializer.return_value.data = df.to_json()
                mock_state.return_value = ModelDeploymentState.ACTIVE
                with patch.object(ModelDeployment, "predict") as mock_predict:
                    mock_predict.return_value = {"result": "result"}
                    self.generic_model.model_deployment = ModelDeployment(
                        model_deployment_id="test"
                    )
                    self.generic_model._as_onnx = False
                    test_result = self.generic_model.predict(
                        data="test", auto_serialize_data=True
                    )
                    # mock_predict.assert_called_with(json_input=df.to_json())
                    assert test_result == {"result": "result"}

    @pytest.mark.parametrize(
        "test_args",
        [
            {
                "model_id": "test_model_id",
                "model_file_name": "test_model_file_name",
                "artifact_dir": "/test_artifact_dir",
                "bucket_uri": "test_bucket_uri",
                "remove_existing_artifact": False,
                "ignore_conda_error": True,
            },
            {
                "model_id": "test_model_id",
                "model_file_name": "test_model_file_name",
                "artifact_dir": "/test_artifact_dir",
                "auth": {"config": "value"},
                "force_overwrite": True,
                "compartment_id": "test_compartment_id",
                "timeout": 100,
                "ignore_conda_error": False,
            },
        ],
    )
    @patch.object(GenericModel, "from_model_artifact")
    @patch("ads.common.auth.default_signer")
    @patch("ads.model.generic_model.GenericModel.__init__")
    @patch.object(DataScienceModel, "download_artifact")
    @patch.object(DataScienceModel, "from_id")
    def test_from_model_catalog(
        self,
        mock_dsc_model_from_id,
        mock_download_artifact,
        mock_genericmodel_init,
        mock_default_signer,
        mock_from_model_artifact,
        test_args,
    ):
        """Tests loading model from model catalog."""
        mock_default_signer.return_value = {"config": "value"}
        mock_genericmodel_init.return_value = None
        mock_dsc_model_from_id.return_value = self.mock_dsc_model

        mock_from_model_artifact.return_value = self.generic_model

        test_result = GenericModel.from_model_catalog(**test_args)

        mock_download_artifact.assert_called_with(
            target_dir=test_args.get("artifact_dir"),
            force_overwrite=test_args.get("force_overwrite", False),
            bucket_uri=test_args.get("bucket_uri"),
            remove_existing_artifact=test_args.get("remove_existing_artifact", True),
            auth={"config": "value"},
            region=None,
            timeout=test_args.get("timeout"),
        )

        expected_model_properties = ModelProperties(
            compartment_id=test_args.get("compartment_id", _COMPARTMENT_OCID),
            bucket_uri=test_args.get("bucket_uri"),
            remove_existing_artifact=test_args.get("remove_existing_artifact", True),
        )

        if not test_args.get("compartment_id"):
            mock_from_model_artifact.assert_called_with(
                uri=test_args.get("artifact_dir"),
                model_file_name=test_args.get("model_file_name"),
                artifact_dir=test_args.get("artifact_dir"),
                auth=test_args.get("auth", {"config": "value"}),
                force_overwrite=test_args.get("force_overwrite", False),
                properties=expected_model_properties,
                ignore_conda_error=test_args.get("ignore_conda_error", False),
            )
        else:
            mock_from_model_artifact.assert_called_with(
                uri=test_args.get("artifact_dir"),
                model_file_name=test_args.get("model_file_name"),
                artifact_dir=test_args.get("artifact_dir"),
                auth=test_args.get("auth", {"config": "value"}),
                force_overwrite=test_args.get("force_overwrite", False),
                properties=expected_model_properties,
                ignore_conda_error=test_args.get("ignore_conda_error", False),
                compartment_id=test_args.get("compartment_id"),
            )

        assert (
            test_result.metadata_taxonomy == self.mock_dsc_model.defined_metadata_list
        )
        assert test_result.metadata_custom == self.mock_dsc_model.custom_metadata_list
        assert test_result.schema_input == self.mock_dsc_model.input_schema
        assert test_result.schema_output == self.mock_dsc_model.output_schema
        assert (
            test_result.metadata_provenance == self.mock_dsc_model.provenance_metadata
        )

    @patch.object(SummaryStatus, "update_status")
    @patch.object(
        ModelDeployment,
        "state",
        new_callable=PropertyMock,
        return_value=ModelDeploymentState.ACTIVE,
    )
    @patch.object(GenericModel, "from_model_catalog")
    @patch.object(ModelDeployer, "get_model_deployment")
    @patch("ads.common.auth.default_signer")
    @patch("ads.common.oci_client.OCIClientFactory")
    def test_from_model_deployment(
        self,
        mock_client,
        mock_default_signer,
        mock_get_model_deployment,
        mock_from_model_catalog,
        mock_model_deployment_state,
        mock_update_status,
    ):
        """Tests loading model from model deployment."""
        test_auth_config = {"signer": {"config": "value"}}
        mock_default_signer.return_value = test_auth_config
        test_model_deployment_id = "md_ocid"
        test_model_id = "model_ocid"
        md_props = ModelDeploymentProperties(model_id=test_model_id)
        md = ModelDeployment(properties=md_props)
        mock_get_model_deployment.return_value = md

        test_model = MagicMock(model_deployment=md, _summary_status=SummaryStatus())
        mock_from_model_catalog.return_value = test_model

        test_result = GenericModel.from_model_deployment(
            model_deployment_id=test_model_deployment_id,
            model_file_name="test.pkl",
            artifact_dir="test_dir",
            auth=test_auth_config,
            force_overwrite=True,
            properties=None,
            bucket_uri="test_bucket_uri",
            remove_existing_artifact=True,
            compartment_id="test_compartment_id",
        )

        mock_get_model_deployment.assert_called_with(
            model_deployment_id=test_model_deployment_id
        )
        mock_from_model_catalog.assert_called_with(
            model_id=test_model_id,
            model_file_name="test.pkl",
            artifact_dir="test_dir",
            auth=test_auth_config,
            force_overwrite=True,
            properties=None,
            bucket_uri="test_bucket_uri",
            remove_existing_artifact=True,
            compartment_id="test_compartment_id",
            ignore_conda_error=False,
        )

        assert test_result == test_model

    @patch.object(
        ModelDeployment,
        "state",
        new_callable=PropertyMock,
        return_value=ModelDeploymentState.FAILED,
    )
    @patch.object(ModelDeployer, "get_model_deployment")
    @patch("ads.common.auth.default_signer")
    @patch("ads.common.oci_client.OCIClientFactory")
    def test_from_model_deployment_fail(
        self,
        mock_client,
        mock_default_signer,
        mock_get_model_deployment,
        mock_model_deployment_state,
    ):
        """Tests loading model from model deployment."""
        test_auth_config = {"signer": {"config": "value"}}
        mock_default_signer.return_value = test_auth_config
        test_model_deployment_id = "md_ocid"
        test_model_id = "model_ocid"
        md_props = ModelDeploymentProperties(model_id=test_model_id)
        md = ModelDeployment(properties=md_props)
        mock_get_model_deployment.return_value = md

        with pytest.raises(NotActiveDeploymentError):
            GenericModel.from_model_deployment(
                model_deployment_id=test_model_deployment_id,
                model_file_name="test.pkl",
                artifact_dir="test_dir",
                auth=test_auth_config,
                force_overwrite=True,
                properties=None,
                bucket_uri="test_bucket_uri",
                remove_existing_artifact=True,
                compartment_id="test_compartment_id",
            )
            mock_get_model_deployment.assert_called_with(
                model_deployment_id=test_model_deployment_id
            )

    @patch.object(ModelDeployment, "update")
    @patch.object(ModelDeployer, "get_model_deployment")
    @patch("ads.common.auth.default_signer")
    @patch("ads.common.oci_client.OCIClientFactory")
    def test_update_deployment_class_level(
        self, mock_client, mock_signer, mock_get_model_deployment, mock_update
    ):
        test_model_deployment_id = "xxxx.datasciencemodeldeployment.xxxx"
        md_props = ModelDeploymentProperties(model_id=test_model_deployment_id)
        md = ModelDeployment(properties=md_props)
        mock_get_model_deployment.return_value = md

        test_model = MagicMock(model_deployment=md, _summary_status=SummaryStatus())
        mock_update.return_value = test_model

        with pytest.raises(
            ValueError, match="Parameter `model_deployment_id` must be provided."
        ):
            GenericModel.update_deployment(
                properties=None,
                wait_for_completion=True,
                max_wait_time=100,
                poll_interval=200,
            )

        test_result = GenericModel.update_deployment(
            test_model_deployment_id,
            properties=None,
            wait_for_completion=True,
            max_wait_time=100,
            poll_interval=200,
        )

        mock_get_model_deployment.assert_called_with(
            model_deployment_id=test_model_deployment_id
        )

        mock_update.assert_called_with(
            properties=None,
            wait_for_completion=True,
            max_wait_time=100,
            poll_interval=200,
        )

        assert test_result == test_model

    @patch.object(ModelDeployment, "update")
    @patch("ads.common.auth.default_signer")
    @patch("ads.common.oci_client.OCIClientFactory")
    def test_update_deployment_instance_level_with_id(
        self, mock_client, mock_signer, mock_update
    ):
        test_model_deployment_id = "xxxx.datasciencemodeldeployment.xxxx"
        md_props = ModelDeploymentProperties(model_id=test_model_deployment_id)
        md = ModelDeployment(properties=md_props)

        test_model = MagicMock(model_deployment=md, _summary_status=SummaryStatus())
        mock_update.return_value = test_model

        generic_model = GenericModel(estimator=TestEstimator())
        test_result = generic_model.update_deployment(
            model_deployment_id=test_model_deployment_id,
            properties=None,
            wait_for_completion=True,
            max_wait_time=100,
            poll_interval=200,
        )

        mock_update.assert_called_with(
            properties=None,
            wait_for_completion=True,
            max_wait_time=100,
            poll_interval=200,
        )

        assert test_result == test_model

    @patch.object(GenericModel, "from_model_deployment")
    @patch("ads.common.auth.default_signer")
    @patch("ads.common.oci_client.OCIClientFactory")
    def test_from_id_model_deployment(
        self, mock_client, mock_signer, mock_from_model_deployment
    ):
        test_model_deployment_id = "xxxx.datasciencemodeldeployment.xxxx"
        md_props = ModelDeploymentProperties(model_id=test_model_deployment_id)
        md = ModelDeployment(properties=md_props)

        test_model = MagicMock(model_deployment=md, _summary_status=SummaryStatus())
        mock_from_model_deployment.return_value = test_model

        test_model_deployment_result = GenericModel.from_id(
            ocid=test_model_deployment_id,
            model_file_name="test.pkl",
            artifact_dir="test_dir",
            auth=None,
            force_overwrite=True,
            properties=None,
            bucket_uri="test_bucket_uri",
            remove_existing_artifact=True,
            compartment_id="test_compartment_id",
            ignore_conda_error=True,
        )

        mock_from_model_deployment.assert_called_with(
            test_model_deployment_id,
            model_file_name="test.pkl",
            artifact_dir="test_dir",
            auth=None,
            force_overwrite=True,
            properties=None,
            bucket_uri="test_bucket_uri",
            remove_existing_artifact=True,
            compartment_id="test_compartment_id",
            ignore_conda_error=True,
        )

        assert test_model_deployment_result == test_model

    @patch.object(GenericModel, "from_model_catalog")
    def test_from_id_model(self, mock_from_model_catalog):
        test_model_id = "xxxx.datasciencemodel.xxxx"
        mock_oci_model = MagicMock(
            metadata_custom="test_metadata_custom",
            metadata_taxonomy="test_metadata_taxonomy",
            schema_input="test_schema_input",
            schema_output="test_schema_output",
            provenance_metadata=ModelProvenance(
                repository_url="test_rep_url",
                git_branch="test_git_branch",
                git_commit="test_git_commit",
                script_dir="test_script_dir",
                training_script="test_training_script",
                training_id="test_training_id",
            ),
        )

        mock_from_model_catalog.return_value = mock_oci_model

        test_model_result = GenericModel.from_id(
            ocid=test_model_id,
            model_file_name="test.pkl",
            artifact_dir="test_dir",
            auth=None,
            force_overwrite=True,
            properties=None,
            bucket_uri="test_bucket_uri",
            remove_existing_artifact=True,
            compartment_id="test_compartment_id",
            ignore_conda_error=True,
        )

        mock_from_model_catalog.assert_called_with(
            test_model_id,
            model_file_name="test.pkl",
            artifact_dir="test_dir",
            auth=None,
            force_overwrite=True,
            properties=None,
            bucket_uri="test_bucket_uri",
            remove_existing_artifact=True,
            compartment_id="test_compartment_id",
            ignore_conda_error=True,
        )

        assert test_model_result == mock_oci_model

    def test_from_id_fail(self):
        test_id = "test_invalid_ocid"

        with pytest.raises(
            ValueError,
            match="Invalid OCID: test_invalid_ocid. Please provide valid model OCID or model deployment OCID.",
        ):
            GenericModel.from_id(
                test_id,
                model_file_name="test.pkl",
                artifact_dir="test_dir",
                auth=None,
                force_overwrite=True,
                properties=None,
                bucket_uri="test_bucket_uri",
                remove_existing_artifact=True,
                compartment_id="test_compartment_id",
                ignore_conda_error=True,
            )

    @patch.object(ModelDeployment, "activate")
    @patch.object(ModelDeployment, "deactivate")
    @patch("ads.common.auth.default_signer")
    @patch("ads.common.oci_client.OCIClientFactory")
    def test_restart_deployment(
        self, mock_client, mock_signer, mock_deactivate, mock_activate
    ):
        test_model_deployment_id = "xxxx.datasciencemodeldeployment.xxxx"
        md_props = ModelDeploymentProperties(model_id=test_model_deployment_id)
        md = ModelDeployment(properties=md_props)
        generic_model = GenericModel(estimator=TestEstimator())
        generic_model.model_deployment = md
        mock_deactivate.return_value = md
        mock_activate.return_value = md
        generic_model.restart_deployment(max_wait_time=2000, poll_interval=50)
        mock_deactivate.assert_called_with(max_wait_time=2000, poll_interval=50)
        mock_activate.assert_called_with(max_wait_time=2000, poll_interval=50)

    def test__to_dict_not_prepared(self):
        dictionary = self.generic_model._to_dict()
        for key in _ATTRIBUTES_TO_SHOW_:
            assert key in dictionary
        assert dictionary["model_deployment_id"] is None
        assert dictionary["model_id"] is None
        assert dictionary["artifact_dir"] is not None

    @patch("ads.common.auth.default_signer")
    def test__to_dict_prepared(self, moxk_signer):
        self.generic_model.prepare(
            "oci://service-conda-packs@ociodscdev/service_pack/cpu/General_Machine_Learning_for_CPUs/1.0/mlcpuv1"
        )
        dictionary = self.generic_model._to_dict()
        for key in _ATTRIBUTES_TO_SHOW_:
            assert key in dictionary

        assert dictionary["model_deployment_id"] is None
        assert dictionary["artifact_dir"][self.generic_model.artifact_dir] is not None

    def test__to_yaml(self):
        dictionary = self.generic_model._to_dict()
        assert self.generic_model._to_yaml() == yaml.dump(dictionary, Dumper=dumper)

    @pytest.mark.parametrize(
        "test_args, expected_prepare, expected_save, expected_deploy",
        [
            (
                {
                    "model_display_name": "fake_display_name",
                    "deployment_display_name": "fake_deployment_display_name",
                    "ignore_conda_error": False,
                },
                {
                    "inference_conda_env": None,
                    "inference_python_version": None,
                    "training_conda_env": None,
                    "training_python_version": None,
                    "model_file_name": None,
                    "as_onnx": False,
                    "initial_types": None,
                    "force_overwrite": False,
                    "namespace": "id19sfcrra6z",
                    "use_case_type": None,
                    "X_sample": None,
                    "y_sample": None,
                    "training_script_path": None,
                    "training_id": None,
                    "ignore_pending_changes": True,
                    "ignore_conda_error": False,
                    "max_col_num": 2000,
                    "impute_values": None,
                },
                {
                    "display_name": "fake_display_name",
                    "description": None,
                    "freeform_tags": None,
                    "defined_tags": None,
                    "ignore_introspection": False,
                    "compartment_id": os.getenv("NB_SESSION_COMPARTMENT_OCID", None),
                    "project_id": os.getenv("PROJECT_OCID", None),
                    "timeout": None,
                    "bucket_uri": None,
                    "overwrite_existing_artifact": True,
                    "remove_existing_artifact": True,
                    "region": None,
                    "version_label": None,
                    "model_version_set": None,
                },
                {
                    "wait_for_completion": True,
                    "display_name": "fake_deployment_display_name",
                    "description": None,
                    "deployment_instance_shape": None,
                    "deployment_instance_count": None,
                    "deployment_bandwidth_mbps": None,
                    "deployment_log_group_id": None,
                    "deployment_access_log_id": None,
                    "deployment_predict_log_id": None,
                    "deployment_memory_in_gbs": None,
                    "deployment_ocpus": None,
                    "deployment_image": None,
                    "kwargs": {},
                },
            ),
            (
                {
                    "inference_conda_env": None,
                    "inference_python_version": None,
                    "training_conda_env": None,
                    "training_python_version": None,
                    "model_file_name": None,
                    "as_onnx": False,
                    "initial_types": None,
                    "force_overwrite": False,
                    "namespace": "id19sfcrra6z",
                    "use_case_type": None,
                    "X_sample": None,
                    "y_sample": None,
                    "training_script_path": None,
                    "training_id": None,
                    "ignore_pending_changes": True,
                    "ignore_conda_error": False,
                    "max_col_num": 2000,
                    "model_display_name": "fake_display_name",
                    "model_description": None,
                    "model_freeform_tags": None,
                    "model_defined_tags": None,
                    "ignore_introspection": False,
                    "wait_for_completion": True,
                    "deployment_display_name": "fake_deployment_display_name",
                    "deployment_description": None,
                    "deployment_instance_shape": None,
                    "deployment_instance_count": None,
                    "deployment_bandwidth_mbps": None,
                    "deployment_log_group_id": None,
                    "deployment_access_log_id": None,
                    "deployment_predict_log_id": None,
                    "deployment_memory_in_gbs": None,
                    "deployment_ocpus": None,
                    "impute_values": None,
                },
                {
                    "inference_conda_env": None,
                    "inference_python_version": None,
                    "training_conda_env": None,
                    "training_python_version": None,
                    "model_file_name": None,
                    "as_onnx": False,
                    "initial_types": None,
                    "force_overwrite": False,
                    "namespace": "id19sfcrra6z",
                    "use_case_type": None,
                    "X_sample": None,
                    "y_sample": None,
                    "training_script_path": None,
                    "training_id": None,
                    "ignore_pending_changes": True,
                    "ignore_conda_error": False,
                    "max_col_num": 2000,
                    "impute_values": None,
                },
                {
                    "display_name": "fake_display_name",
                    "description": None,
                    "freeform_tags": None,
                    "defined_tags": None,
                    "ignore_introspection": False,
                    "compartment_id": os.getenv("NB_SESSION_COMPARTMENT_OCID", None),
                    "project_id": os.getenv("PROJECT_OCID", None),
                    "timeout": None,
                    "bucket_uri": None,
                    "overwrite_existing_artifact": True,
                    "remove_existing_artifact": True,
                    "model_version_set": None,
                    "version_label": None,
                    "region": None,
                },
                {
                    "wait_for_completion": True,
                    "display_name": "fake_deployment_display_name",
                    "description": None,
                    "deployment_instance_shape": None,
                    "deployment_instance_count": None,
                    "deployment_bandwidth_mbps": None,
                    "deployment_log_group_id": None,
                    "deployment_access_log_id": None,
                    "deployment_predict_log_id": None,
                    "deployment_memory_in_gbs": None,
                    "deployment_ocpus": None,
                    "deployment_image": None,
                    "kwargs": {},
                },
            ),
            (
                {
                    "inference_conda_env": "fake_inference_conda_env",
                    "inference_python_version": "fake_inference_python_version",
                    "training_conda_env": "fake_training_conda_env",
                    "training_python_version": "fake_training_python_version",
                    "model_file_name": "fake_model_file_name",
                    "as_onnx": True,
                    "initial_types": None,
                    "force_overwrite": False,
                    "namespace": "fake_namespace",
                    "use_case_type": "fake_use_case_type",
                    "X_sample": None,
                    "y_sample": None,
                    "training_script_path": None,
                    "training_id": None,
                    "ignore_pending_changes": True,
                    "ignore_conda_error": False,
                    "max_col_num": 3000,
                    "model_display_name": "fake_display_name",
                    "model_description": "fake_description",
                    "model_freeform_tags": {"fake_key": "fake_vale"},
                    "model_defined_tags": {"fake_key": "fake_vale"},
                    "ignore_introspection": True,
                    "wait_for_completion": True,
                    "deployment_display_name": "fake_deployment_display_name",
                    "deployment_description": "fake_deployment_description",
                    "deployment_instance_shape": "2.1",
                    "deployment_instance_count": 1,
                    "deployment_bandwidth_mbps": 10,
                    "deployment_log_group_id": "ocid1.loggroup.oc1.iad.<unique_ocid>",
                    "deployment_access_log_id": "ocid1.log.oc1.iad.<unique_ocid>",
                    "deployment_predict_log_id": "ocid1.log.oc1.iad.<unique_ocid>",
                    "deployment_memory_in_gbs": 10,
                    "deployment_ocpus": 1,
                    "compartment_id": "ocid1.compartment.oc1..<unique_ocid>",
                    "project_id": "ocid1.datascienceproject.oc1.iad.<unique_ocid>",
                    "timeout": 10,
                    "freeform_tags": {"test": "value"},
                    "impute_values": None,
                },
                {
                    "inference_conda_env": "fake_inference_conda_env",
                    "inference_python_version": "fake_inference_python_version",
                    "training_conda_env": "fake_training_conda_env",
                    "training_python_version": "fake_training_python_version",
                    "model_file_name": "fake_model_file_name",
                    "as_onnx": True,
                    "initial_types": None,
                    "force_overwrite": False,
                    "namespace": "fake_namespace",
                    "use_case_type": "fake_use_case_type",
                    "X_sample": None,
                    "y_sample": None,
                    "training_script_path": None,
                    "training_id": None,
                    "ignore_pending_changes": True,
                    "ignore_conda_error": False,
                    "max_col_num": 3000,
                    "impute_values": None,
                },
                {
                    "display_name": "fake_display_name",
                    "description": "fake_description",
                    "freeform_tags": {"fake_key": "fake_vale"},
                    "defined_tags": {"fake_key": "fake_vale"},
                    "ignore_introspection": True,
                    "compartment_id": "ocid1.compartment.oc1..<unique_ocid>",
                    "project_id": "ocid1.datascienceproject.oc1.iad.<unique_ocid>",
                    "timeout": 10,
                    "bucket_uri": None,
                    "overwrite_existing_artifact": True,
                    "remove_existing_artifact": True,
                    "model_version_set": None,
                    "version_label": None,
                    "region": None,
                },
                {
                    "wait_for_completion": True,
                    "display_name": "fake_deployment_display_name",
                    "description": "fake_deployment_description",
                    "deployment_instance_shape": "2.1",
                    "deployment_instance_count": 1,
                    "deployment_bandwidth_mbps": 10,
                    "deployment_log_group_id": "ocid1.loggroup.oc1.iad.<unique_ocid>",
                    "deployment_access_log_id": "ocid1.log.oc1.iad.<unique_ocid>",
                    "deployment_predict_log_id": "ocid1.log.oc1.iad.<unique_ocid>",
                    "deployment_memory_in_gbs": 10,
                    "deployment_ocpus": 1,
                    "deployment_image": None,
                    "kwargs": {
                        "compartment_id": "ocid1.compartment.oc1..<unique_ocid>",
                        "project_id": "ocid1.datascienceproject.oc1.iad.<unique_ocid>",
                        "freeform_tags": {"test": "value"},
                    },
                },
            ),
            (
                {
                    "inference_conda_env": None,
                    "inference_python_version": None,
                    "training_conda_env": None,
                    "training_python_version": None,
                    "model_file_name": "fake_model_file_name",
                    "as_onnx": True,
                    "initial_types": None,
                    "force_overwrite": False,
                    "namespace": "fake_namespace",
                    "use_case_type": "fake_use_case_type",
                    "X_sample": None,
                    "y_sample": None,
                    "training_script_path": None,
                    "training_id": None,
                    "ignore_pending_changes": True,
                    "ignore_conda_error": True,
                    "max_col_num": 3000,
                    "model_display_name": "fake_display_name",
                    "model_description": "fake_description",
                    "model_freeform_tags": {"fake_key": "fake_vale"},
                    "model_defined_tags": {"fake_key": "fake_vale"},
                    "ignore_introspection": True,
                    "wait_for_completion": True,
                    "deployment_display_name": "fake_deployment_display_name",
                    "deployment_description": "fake_deployment_description",
                    "deployment_instance_shape": "2.1",
                    "deployment_instance_count": 1,
                    "deployment_bandwidth_mbps": 10,
                    "deployment_log_group_id": "ocid",
                    "deployment_access_log_id": "ocid",
                    "deployment_predict_log_id": "ocid",
                    "deployment_memory_in_gbs": 10,
                    "deployment_ocpus": 1,
                    "deployment_image": "test_docker_image",
                    "cmd": ["test_cmd"],
                    "entrypoint": ["test_entrypoint"],
                    "server_port": 8080,
                    "health_check_port": 8080,
                    "environment_variables": {"test_key": "test_value"},
                    "compartment_id": "ocid..",
                    "project_id": "ocid..",
                    "timeout": 10,
                    "freeform_tags": {"test": "value"},
                    "impute_values": None,
                },
                {
                    "inference_conda_env": None,
                    "inference_python_version": None,
                    "training_conda_env": None,
                    "training_python_version": None,
                    "model_file_name": "fake_model_file_name",
                    "as_onnx": True,
                    "initial_types": None,
                    "force_overwrite": False,
                    "namespace": "fake_namespace",
                    "use_case_type": "fake_use_case_type",
                    "X_sample": None,
                    "y_sample": None,
                    "training_script_path": None,
                    "training_id": None,
                    "ignore_pending_changes": True,
                    "ignore_conda_error": True,
                    "max_col_num": 3000,
                    "impute_values": None,
                },
                {
                    "display_name": "fake_display_name",
                    "description": "fake_description",
                    "freeform_tags": {"fake_key": "fake_vale"},
                    "defined_tags": {"fake_key": "fake_vale"},
                    "ignore_introspection": True,
                    "compartment_id": "ocid..",
                    "project_id": "ocid..",
                    "timeout": 10,
                    "bucket_uri": None,
                    "overwrite_existing_artifact": True,
                    "remove_existing_artifact": True,
                    "model_version_set": None,
                    "version_label": None,
                    "region": None,
                },
                {
                    "wait_for_completion": True,
                    "display_name": "fake_deployment_display_name",
                    "description": "fake_deployment_description",
                    "deployment_instance_shape": "2.1",
                    "deployment_instance_count": 1,
                    "deployment_bandwidth_mbps": 10,
                    "deployment_log_group_id": "ocid",
                    "deployment_access_log_id": "ocid",
                    "deployment_predict_log_id": "ocid",
                    "deployment_memory_in_gbs": 10,
                    "deployment_ocpus": 1,
                    "deployment_image": "test_docker_image",
                    "kwargs": {
                        "compartment_id": "ocid..",
                        "project_id": "ocid..",
                        "freeform_tags": {"test": "value"},
                        "cmd": ["test_cmd"],
                        "entrypoint": ["test_entrypoint"],
                        "server_port": 8080,
                        "health_check_port": 8080,
                        "environment_variables": {"test_key": "test_value"},
                    },
                },
            ),
        ],
    )
    @patch.object(GenericModel, "prepare")
    @patch.object(GenericModel, "save")
    @patch.object(GenericModel, "deploy")
    def test_prepare_save_deploy(
        self,
        mock_deploy,
        mock_save,
        mock_prepare,
        test_args,
        expected_prepare,
        expected_save,
        expected_deploy,
    ):
        self.generic_model.prepare_save_deploy(**test_args)
        mock_prepare.assert_called_with(**expected_prepare)
        mock_save.assert_called_with(**expected_save)
        mock_deploy.assert_called_with(**expected_deploy)

    @patch.object(GenericModel, "prepare")
    @patch.object(GenericModel, "save")
    @patch.object(GenericModel, "deploy")
    def test_prepare_save_deploy_with_default_display_name(
        self,
        mock_deploy,
        mock_save,
        mock_prepare,
    ):
        """Validate that prepare_sve_deploy() with no display name specified for model and model deployment will have generated names for this resources."""
        random.seed(self.random_seed)
        expected_save = {
            "display_name": utils.get_random_name_for_resource(),
            "description": None,
            "freeform_tags": None,
            "defined_tags": None,
            "ignore_introspection": False,
            "compartment_id": os.getenv("NB_SESSION_COMPARTMENT_OCID", None),
            "project_id": os.getenv("PROJECT_OCID", None),
            "timeout": None,
            "bucket_uri": None,
            "overwrite_existing_artifact": True,
            "remove_existing_artifact": True,
            "version_label": None,
            "model_version_set": None,
            "region": None,
        }
        expected_deploy = {
            "wait_for_completion": True,
            "display_name": utils.get_random_name_for_resource(),
            "description": None,
            "deployment_instance_shape": None,
            "deployment_instance_count": None,
            "deployment_bandwidth_mbps": None,
            "deployment_memory_in_gbs": None,
            "deployment_ocpus": None,
            "deployment_log_group_id": None,
            "deployment_access_log_id": None,
            "deployment_predict_log_id": None,
            "deployment_image": None,
            "kwargs": {},
        }
        random.seed(self.random_seed)
        self.generic_model.prepare_save_deploy()
        mock_save.assert_called_with(**expected_save)
        mock_deploy.assert_called_with(**expected_deploy)

    @pytest.mark.parametrize(
        "test_args",
        [
            {
                "model_id": "test_model_id",
                "delete_associated_model_deployment": False,
                "delete_model_artifact": False,
                "artifact_dir": "test_artifact_dir",
            },
            {
                "model_id": "test_model_id",
                "delete_associated_model_deployment": True,
                "auth": {"config": "value"},
                "timeout": 100,
                "compartment_id": "test_compartment_id",
                "delete_model_artifact": False,
                "artifact_dir": "test_artifact_dir",
            },
        ],
    )
    @patch("ads.common.auth.default_signer")
    @patch("shutil.rmtree")
    @patch.object(DataScienceModel, "from_id")
    def test_delete_cls(
        self,
        mock_dsc_model_from_id,
        mock_rmtree,
        mock_default_signer,
        test_args,
    ):
        """Tests deleting model from Model Catalog."""
        mock_dsc_model_delete = MagicMock()
        mock_dsc_model_from_id.return_value = MagicMock(delete=mock_dsc_model_delete)
        mock_default_signer.return_value = {"config": "value"}
        GenericModel.delete(**test_args)

        mock_dsc_model_delete.assert_called_with(
            delete_associated_model_deployment=test_args.get(
                "delete_associated_model_deployment"
            ),
        )

        if test_args.get("delete_model_artifact"):
            mock_rmtree.assert_called_with(
                test_args.get("artifact_dir"), ignore_errors=True
            )

    @pytest.mark.parametrize(
        "test_args",
        [
            {
                "delete_associated_model_deployment": False,
                "delete_model_artifact": False,
                "artifact_dir": "test_artifact_dir",
            },
            {
                "delete_associated_model_deployment": False,
                "delete_model_artifact": True,
            },
            {
                "model_id": "test_model_id",
                "delete_associated_model_deployment": True,
                "auth": {"config": "value"},
                "timeout": 100,
                "compartment_id": "test_compartment_id",
                "delete_model_artifact": False,
                "artifact_dir": "test_artifact_dir",
            },
        ],
    )
    @patch("ads.common.auth.default_signer")
    @patch("shutil.rmtree")
    @patch.object(DataScienceModel, "from_id")
    def test_delete_instance(
        self,
        mock_dsc_model_from_id,
        mock_rmtree,
        mock_default_signer,
        test_args,
    ):
        """Tests deleting model from Model Catalog."""
        mock_dsc_model_delete = MagicMock()
        mock_dsc_model_from_id.return_value = MagicMock(
            id="test_model", delete=mock_dsc_model_delete
        )
        mock_default_signer.return_value = {"config": "value"}
        self.generic_model.dsc_model = MagicMock(id="test_model")

        self.generic_model.delete(**test_args)
        mock_dsc_model_delete.assert_called_with(
            delete_associated_model_deployment=test_args.get(
                "delete_associated_model_deployment"
            ),
        )

        if test_args.get("delete_model_artifact"):
            mock_rmtree.assert_called_with(
                test_args.get("artifact_dir") or self.generic_model.artifact_dir,
                ignore_errors=True,
            )

    def test_delete_fail(self):
        """Ensures that deleting model fails in case of wrong input parameters."""
        with pytest.raises(ValueError, match="The `model_id` must be provided."):
            GenericModel.delete()
        with pytest.raises(ValueError, match="The `artifact_dir` must be provided."):
            GenericModel.delete(model_id="test_model_id", delete_model_artifact=True)

    @patch("ads.common.utils.get_random_name_for_resource", return_value="test_name")
    def test_random_display_name(self, mock_get_random_name_for_resource):
        """Ensures the random disply name for model can be successfully generated."""
        self.generic_model._PREFIX = "test_prefix"
        assert self.generic_model._random_display_name() == "test_prefix-test_name"

    def test_upload_artifact_fail(self):
        """Ensures uploading model artifacts to the provided `uri` fails in case of wrong input data."""
        with pytest.raises(ValueError, match="The `uri` must be provided."):
            self.generic_model.upload_artifact(uri="", auth={"config": "value"})
        with pytest.raises(ValueError, match=r"The model artifacts not found.*"):
            self.generic_model.artifact_dir = None
            self.generic_model.upload_artifact(uri="test_uri", auth={"config": "value"})

    def test_upload_artifact_success(self):
        """Tests uploading model artifacts to the provided `uri`."""
        with tempfile.TemporaryDirectory() as tmp_dir:
            # copy test artifacts to the temp folder
            shutil.copytree(
                os.path.join(self.curr_dir, "test_files/valid_model_artifacts"),
                os.path.join(tmp_dir, "model_artifacts"),
            )
            self.generic_model.artifact_dir = os.path.join(tmp_dir, "model_artifacts/")
            self.generic_model.dsc_model = MagicMock(id="test_model_id")
            expected_artifact_path = os.path.join(
                tmp_dir, f"{self.generic_model.model_id}.zip"
            )

            self.generic_model.upload_artifact(
                uri=tmp_dir + "/", auth={"config": "value"}
            )

            assert os.path.exists(expected_artifact_path)

            target_dir = os.path.join(tmp_dir, "model_artifacts_new/")
            with ZipFile(expected_artifact_path) as zip_file:
                zip_file.extractall(target_dir)

            test_files = list(
                glob.iglob(os.path.join(target_dir, "**"), recursive=True)
            )
            expected_files = [
                os.path.join(target_dir, file_name)
                for file_name in ["", "runtime.yaml", "score.py"]
            ]
            assert sorted(test_files) == sorted(expected_files)

    def test_update_fail(self):
        """Ensures that saving model metadata fails in case of the wrong input attributes."""
        with pytest.raises(ValueError):
            self.generic_model.update()

    @patch.object(DataScienceModel, "update")
    def test_update(
        self,
        mock_dsc_update,
    ):
        """Tests updating model metadata in the Model Catalog."""

        # Prepare DataScienceModel
        mock_oci_dsc_model = OCIDataScienceModel(**OCI_MODEL_PAYLOAD)
        mock_oci_dsc_model.id = "model_id"
        self.mock_dsc_model.dsc_model = mock_oci_dsc_model

        # Prepare GenericModel
        self.mock_dsc_model._spec["id"] = "model_id"
        self.generic_model.dsc_model = self.mock_dsc_model

        # Modify GenericModel
        self.generic_model.metadata_custom.get(
            "CondaEnvironment"
        ).value = "test_conda_environment"
        self.generic_model.metadata_taxonomy.get(
            "Algorithm"
        ).value = "new_algorithm_value"
        self.generic_model.metadata_provenance.git_branch = "develop"

        test_name = "New Model Name"
        test_description = "New Model Description"
        test_freeform_tags = {"tag": "value"}
        test_defined_tags = {"tag": {"key": "value"}}

        # Call GenericModel.update
        self.generic_model.update(
            display_name=test_name,
            description=test_description,
            freeform_tags=test_freeform_tags,
            defined_tags=test_defined_tags,
        )

        mock_dsc_update.assert_called()

        self.generic_model.dsc_model.metadata_custom == self.mock_dsc_model.custom_metadata_list
        self.generic_model.dsc_model.metadata_taxonomy == self.mock_dsc_model.defined_metadata_list
        self.generic_model.dsc_model.schema_input == self.mock_dsc_model.input_schema
        self.generic_model.dsc_model.schema_output == self.mock_dsc_model.output_schema
        self.generic_model.dsc_model.metadata_provenance == self.mock_dsc_model.provenance_metadata


class TestCommonMethods:
    """Tests common methods presented in the generic_model module."""

    @pytest.mark.parametrize(
        "test_value, expected_value",
        [
            ("/artifact_dir", "/artifact_dir"),
            ("", "tmp_artifact_dir"),
            (None, "tmp_artifact_dir"),
            ("artifact_dir", "artifact_dir"),
        ],
    )
    @patch("tempfile.mkdtemp", return_value="tmp_artifact_dir")
    @patch("ads.common.auth.default_signer")
    def test__prepare_artifact_dir(
        self, mock_signer, mock_mkdtemp, test_value, expected_value
    ):
        """Ensures that artifact dir name can be benerated propertly."""

        assert (
            _prepare_artifact_dir(test_value) == expected_value
            if expected_value == "tmp_artifact_dir"
            else os.path.abspath(os.path.expanduser(expected_value))
        )<|MERGE_RESOLUTION|>--- conflicted
+++ resolved
@@ -170,7 +170,6 @@
 
 INFERENCE_CONDA_ENV = "oci://bucket@namespace/<path_to_service_pack>"
 TRAINING_CONDA_ENV = "oci://bucket@namespace/<path_to_service_pack>"
-<<<<<<< HEAD
 DEFAULT_PYTHON_VERSION = "3.8"
 MODEL_FILE_NAME = "fake_model_name"
 FAKE_MD_URL = "http://<model-deployment-url>"
@@ -185,8 +184,6 @@
         model_file_name=MODEL_FILE_NAME,
         force_overwrite=True,
     )
-=======
->>>>>>> 78fb1e7a
 
 
 class TestEstimator:
