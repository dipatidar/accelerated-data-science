#!/usr/bin/env python
# -*- coding: utf-8; -*-

# Copyright (c) 2022, 2023 Oracle and/or its affiliates.
# Licensed under the Universal Permissive License v 1.0 as shown at https://oss.oracle.com/licenses/upl/

import json
from typing import Dict
<<<<<<< HEAD

from oci.data_science.models import ModelDeployment as OCIModelDeployment

import ads
from ads.common.auth import AuthContext, create_signer
=======
from ads.common.auth import create_signer, AuthContext
>>>>>>> 3a38dcf5
from ads.common.oci_client import OCIClientFactory
from ads.model.deployment import ModelDeployment
<<<<<<< HEAD
from ads.opctl.backend.base import Backend
=======
>>>>>>> 3a38dcf5


class ModelDeploymentBackend(Backend):
    def __init__(self, config: Dict) -> None:
        """
        Initialize a ModelDeployment object given config dictionary.

        Parameters
        ----------
        config: dict
            dictionary of configurations
        """
        self.config = config
        self.oci_auth = create_signer(
            config["execution"].get("auth"),
            config["execution"].get("oci_config", None),
            config["execution"].get("oci_profile", None),
        )
        self.auth_type = config["execution"].get("auth")
        self.profile = config["execution"].get("oci_profile", None)
        self.client = OCIClientFactory(**self.oci_auth).data_science

    def apply(self) -> None:
        """
        Deploy model deployment from YAML.
        """
        wait_for_completion = self.config["execution"].get("wait_for_completion")
        max_wait_time = self.config["execution"].get("max_wait_time")
        poll_interval = self.config["execution"].get("poll_interval")
        with AuthContext(auth=self.auth_type, profile=self.profile):
            model_deployment = ModelDeployment.from_dict(self.config)
            model_deployment.deploy(
                wait_for_completion=wait_for_completion,
                max_wait_time=max_wait_time,
                poll_interval=poll_interval,
            )
            print("Model Deployment id: ", model_deployment.model_deployment_id)

    def delete(self) -> None:
        """
        Delete model deployment from OCID.
        """
        model_deployment_id = self.config["execution"].get("run_id")
        wait_for_completion = self.config["execution"].get("wait_for_completion")
        max_wait_time = self.config["execution"].get("max_wait_time")
        poll_interval = self.config["execution"].get("poll_interval")
        with AuthContext(auth=self.auth_type, profile=self.profile):
            model_deployment = ModelDeployment.from_id(model_deployment_id)
            model_deployment.delete(
                wait_for_completion=wait_for_completion,
                max_wait_time=max_wait_time,
                poll_interval=poll_interval,
            )
            print(
                f"Model Deployment {model_deployment.model_deployment_id} has been deleted."
            )

    def activate(self) -> None:
        """
        Activate model deployment from OCID.
        """
        model_deployment_id = self.config["execution"].get("run_id")
        wait_for_completion = self.config["execution"].get("wait_for_completion")
        max_wait_time = self.config["execution"].get("max_wait_time")
        poll_interval = self.config["execution"].get("poll_interval")
        with AuthContext(auth=self.auth_type, profile=self.profile):
            model_deployment = ModelDeployment.from_id(model_deployment_id)
            model_deployment.activate(
                wait_for_completion=wait_for_completion,
                max_wait_time=max_wait_time,
                poll_interval=poll_interval,
            )
            print(
                f"Model Deployment {model_deployment.model_deployment_id} has been activated."
            )

    def deactivate(self) -> None:
        """
        Deactivate model deployment from OCID.
        """
        model_deployment_id = self.config["execution"].get("run_id")
        wait_for_completion = self.config["execution"].get("wait_for_completion")
        max_wait_time = self.config["execution"].get("max_wait_time")
        poll_interval = self.config["execution"].get("poll_interval")
        with AuthContext(auth=self.auth_type, profile=self.profile):
            model_deployment = ModelDeployment.from_id(model_deployment_id)
            model_deployment.deactivate(
                wait_for_completion=wait_for_completion,
                max_wait_time=max_wait_time,
                poll_interval=poll_interval,
            )
            print(
                f"Model Deployment {model_deployment.model_deployment_id} has been deactivated."
            )

    def watch(self) -> None:
        """
        Watch Model Deployment from OCID.
        """
        model_deployment_id = self.config["execution"].get("run_id")
        log_type = self.config["execution"].get("log_type")
        interval = self.config["execution"].get("interval")
        log_filter = self.config["execution"].get("log_filter")
        with AuthContext(auth=self.auth_type, profile=self.profile):
            model_deployment = ModelDeployment.from_id(model_deployment_id)
            model_deployment.watch(
                log_type=log_type, interval=interval, log_filter=log_filter
            )

    def predict(self) -> None:
        ocid = self.config["execution"].get("ocid")
        data = self.config["execution"].get("payload")
        with AuthContext(auth=self.auth_type, profile=self.profile):
            model_deployment = ModelDeployment.from_id(ocid)
            data = json.loads(data)
            print(model_deployment.predict(data))<|MERGE_RESOLUTION|>--- conflicted
+++ resolved
@@ -6,21 +6,14 @@
 
 import json
 from typing import Dict
-<<<<<<< HEAD
 
 from oci.data_science.models import ModelDeployment as OCIModelDeployment
 
 import ads
 from ads.common.auth import AuthContext, create_signer
-=======
-from ads.common.auth import create_signer, AuthContext
->>>>>>> 3a38dcf5
 from ads.common.oci_client import OCIClientFactory
 from ads.model.deployment import ModelDeployment
-<<<<<<< HEAD
 from ads.opctl.backend.base import Backend
-=======
->>>>>>> 3a38dcf5
 
 
 class ModelDeploymentBackend(Backend):
