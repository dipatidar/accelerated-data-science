#!/usr/bin/env python
# -*- coding: utf-8; -*-

# Copyright (c) 2022, 2023 Oracle and/or its affiliates.
# Licensed under the Universal Permissive License v 1.0 as shown at https://oss.oracle.com/licenses/upl/

<<<<<<< HEAD
from typing import Dict, Union

from ads.common.auth import AuthContext, create_signer
from ads.common.oci_client import OCIClientFactory
from ads.model.deployment import ModelDeployment, ModelDeploymentInfrastructure
from ads.model.deployment.model_deployment_runtime import (
    ModelDeploymentCondaRuntime,
    ModelDeploymentContainerRuntime,
)
from ads.opctl.backend.base import Backend, RuntimeFactory
=======
import json
from typing import Dict

from oci.data_science.models import ModelDeployment as OCIModelDeployment

import ads
from ads.common.auth import AuthContext, create_signer
from ads.common.oci_client import OCIClientFactory
from ads.model.deployment import ModelDeployment
from ads.opctl.backend.base import Backend
>>>>>>> 0b18dfe9


class ModelDeploymentBackend(Backend):
    def __init__(self, config: Dict) -> None:
        """
        Initialize a ModelDeployment object given config dictionary.

        Parameters
        ----------
        config: dict
            dictionary of configurations
        """
        self.config = config
        self.oci_auth = create_signer(
            config["execution"].get("auth"),
            config["execution"].get("oci_config", None),
            config["execution"].get("oci_profile", None),
        )
        self.auth_type = config["execution"].get("auth")
        self.profile = config["execution"].get("oci_profile", None)
        self.client = OCIClientFactory(**self.oci_auth).data_science

    def init(
        self,
        uri: Union[str, None] = None,
        overwrite: bool = False,
        runtime_type: Union[str, None] = None,
        **kwargs: Dict,
    ) -> Union[str, None]:
        """Generates a starter YAML specification for a Data Science Job.

        Parameters
        ----------
        overwrite: (bool, optional). Defaults to False.
            Overwrites the result specification YAML if exists.
        uri: (str, optional), Defaults to None.
            The filename to save the resulting specification template YAML.
        runtime_type: (str, optional). Defaults to None.
                The resource runtime type.
        **kwargs: Dict
            The optional arguments.

        Returns
        -------
        Union[str, None]
            The YAML specification for the given resource if `uri` was not provided.
            `None` otherwise.
        """
        with AuthContext(auth=self.auth_type, profile=self.profile):
            # define a job
            object = (
                ModelDeployment()
                .with_display_name("Model Deployment")
                .with_description("The model deployment description")
                .with_freeform_tags(key1="value1")
                .with_infrastructure(
                    ModelDeploymentInfrastructure(
                        **(self.config.get("infrastructure", {}) or {})
                    ).init()
                )
                .with_runtime(
                    ModelDeploymentRuntimeFactory.get_runtime(
                        key=runtime_type or ModelDeploymentCondaRuntime().type
                    ).init()
                )
            )

            note = (
                "# This YAML specification was auto generated by the `ads opctl init` command.\n"
                "# The more details about the jobs YAML specification can be found in the ADS documentation:\n"
                "# https://accelerated-data-science.readthedocs.io/en/latest/user_guide/model_registration/model_deploy_byoc.html \n\n"
            )

            return object.to_yaml(
                uri=uri,
                overwrite=overwrite,
                note=note,
                filter_by_attribute_map=True,
                **kwargs,
            )

    def apply(self) -> None:
        """
        Deploy model deployment from YAML.
        """
        wait_for_completion = self.config["execution"].get("wait_for_completion")
        max_wait_time = self.config["execution"].get("max_wait_time")
        poll_interval = self.config["execution"].get("poll_interval")
        with AuthContext(auth=self.auth_type, profile=self.profile):
            model_deployment = ModelDeployment.from_dict(self.config)
            model_deployment.deploy(
                wait_for_completion=wait_for_completion,
                max_wait_time=max_wait_time,
                poll_interval=poll_interval,
            )
            print("Model Deployment id: ", model_deployment.model_deployment_id)

    def delete(self) -> None:
        """
        Delete model deployment from OCID.
        """
        model_deployment_id = self.config["execution"].get("run_id")
        wait_for_completion = self.config["execution"].get("wait_for_completion")
        max_wait_time = self.config["execution"].get("max_wait_time")
        poll_interval = self.config["execution"].get("poll_interval")
        with AuthContext(auth=self.auth_type, profile=self.profile):
            model_deployment = ModelDeployment.from_id(model_deployment_id)
            model_deployment.delete(
                wait_for_completion=wait_for_completion,
                max_wait_time=max_wait_time,
                poll_interval=poll_interval,
            )
            print(
                f"Model Deployment {model_deployment.model_deployment_id} has been deleted."
            )

    def activate(self) -> None:
        """
        Activate model deployment from OCID.
        """
        model_deployment_id = self.config["execution"].get("run_id")
        wait_for_completion = self.config["execution"].get("wait_for_completion")
        max_wait_time = self.config["execution"].get("max_wait_time")
        poll_interval = self.config["execution"].get("poll_interval")
        with AuthContext(auth=self.auth_type, profile=self.profile):
            model_deployment = ModelDeployment.from_id(model_deployment_id)
            model_deployment.activate(
                wait_for_completion=wait_for_completion,
                max_wait_time=max_wait_time,
                poll_interval=poll_interval,
            )
            print(
                f"Model Deployment {model_deployment.model_deployment_id} has been activated."
            )

    def deactivate(self) -> None:
        """
        Deactivate model deployment from OCID.
        """
        model_deployment_id = self.config["execution"].get("run_id")
        wait_for_completion = self.config["execution"].get("wait_for_completion")
        max_wait_time = self.config["execution"].get("max_wait_time")
        poll_interval = self.config["execution"].get("poll_interval")
        with AuthContext(auth=self.auth_type, profile=self.profile):
            model_deployment = ModelDeployment.from_id(model_deployment_id)
            model_deployment.deactivate(
                wait_for_completion=wait_for_completion,
                max_wait_time=max_wait_time,
                poll_interval=poll_interval,
            )
            print(
                f"Model Deployment {model_deployment.model_deployment_id} has been deactivated."
            )

    def watch(self) -> None:
        """
        Watch Model Deployment from OCID.
        """
        model_deployment_id = self.config["execution"].get("run_id")
        log_type = self.config["execution"].get("log_type")
        interval = self.config["execution"].get("interval")
        log_filter = self.config["execution"].get("log_filter")
        with AuthContext(auth=self.auth_type, profile=self.profile):
            model_deployment = ModelDeployment.from_id(model_deployment_id)
            model_deployment.watch(
                log_type=log_type, interval=interval, log_filter=log_filter
            )

<<<<<<< HEAD

class ModelDeploymentRuntimeFactory(RuntimeFactory):
    """Mode Deployment runtime factory."""

    _MAP = {
        ModelDeploymentCondaRuntime().type: ModelDeploymentCondaRuntime,
        ModelDeploymentContainerRuntime().type: ModelDeploymentContainerRuntime,
    }
=======
    def predict(self) -> None:
        ocid = self.config["execution"].get("ocid")
        data = self.config["execution"].get("payload")
        model_name = self.config["execution"].get("model_name")
        model_version = self.config["execution"].get("model_version")
        with AuthContext(auth=self.auth_type, profile=self.profile):
            model_deployment = ModelDeployment.from_id(ocid)
            try:
                data = json.loads(data)
            except:
                pass
            print(model_deployment.predict(data=data, model_name=model_name, model_version=model_version))
>>>>>>> 0b18dfe9
<|MERGE_RESOLUTION|>--- conflicted
+++ resolved
@@ -4,9 +4,8 @@
 # Copyright (c) 2022, 2023 Oracle and/or its affiliates.
 # Licensed under the Universal Permissive License v 1.0 as shown at https://oss.oracle.com/licenses/upl/
 
-<<<<<<< HEAD
+import json
 from typing import Dict, Union
-
 from ads.common.auth import AuthContext, create_signer
 from ads.common.oci_client import OCIClientFactory
 from ads.model.deployment import ModelDeployment, ModelDeploymentInfrastructure
@@ -15,18 +14,6 @@
     ModelDeploymentContainerRuntime,
 )
 from ads.opctl.backend.base import Backend, RuntimeFactory
-=======
-import json
-from typing import Dict
-
-from oci.data_science.models import ModelDeployment as OCIModelDeployment
-
-import ads
-from ads.common.auth import AuthContext, create_signer
-from ads.common.oci_client import OCIClientFactory
-from ads.model.deployment import ModelDeployment
-from ads.opctl.backend.base import Backend
->>>>>>> 0b18dfe9
 
 
 class ModelDeploymentBackend(Backend):
@@ -195,16 +182,6 @@
                 log_type=log_type, interval=interval, log_filter=log_filter
             )
 
-<<<<<<< HEAD
-
-class ModelDeploymentRuntimeFactory(RuntimeFactory):
-    """Mode Deployment runtime factory."""
-
-    _MAP = {
-        ModelDeploymentCondaRuntime().type: ModelDeploymentCondaRuntime,
-        ModelDeploymentContainerRuntime().type: ModelDeploymentContainerRuntime,
-    }
-=======
     def predict(self) -> None:
         ocid = self.config["execution"].get("ocid")
         data = self.config["execution"].get("payload")
@@ -216,5 +193,17 @@
                 data = json.loads(data)
             except:
                 pass
-            print(model_deployment.predict(data=data, model_name=model_name, model_version=model_version))
->>>>>>> 0b18dfe9
+            print(
+                model_deployment.predict(
+                    data=data, model_name=model_name, model_version=model_version
+                )
+            )
+
+
+class ModelDeploymentRuntimeFactory(RuntimeFactory):
+    """Mode Deployment runtime factory."""
+
+    _MAP = {
+        ModelDeploymentCondaRuntime().type: ModelDeploymentCondaRuntime,
+        ModelDeploymentContainerRuntime().type: ModelDeploymentContainerRuntime,
+    }