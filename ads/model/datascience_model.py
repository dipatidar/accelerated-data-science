--- conflicted
+++ resolved
@@ -2528,13 +2528,9 @@
         artifact_file_path = os.path.join(target_dir, f"{metadata_key_name}")
 
         if not override and is_path_exists(artifact_file_path):
-<<<<<<< HEAD
-            raise FileExistsError(f"File already exists: {artifact_file_path}")
-=======
             raise FileExistsError(
                 f"File already exists: {artifact_file_path}. Please use boolean override parameter to override the file content."
             )
->>>>>>> ba5fb252
 
         with open(artifact_file_path, "wb") as _file:
             _file.write(file_content)
@@ -2573,13 +2569,9 @@
         artifact_file_path = os.path.join(target_dir, f"{metadata_key_name}")
 
         if not override and is_path_exists(artifact_file_path):
-<<<<<<< HEAD
-            raise FileExistsError(f"File already exists: {artifact_file_path}")
-=======
             raise FileExistsError(
                 f"File already exists: {artifact_file_path}. Please use boolean override parameter to override the file content."
             )
->>>>>>> ba5fb252
 
         with open(artifact_file_path, "wb") as _file:
             _file.write(file_content)
