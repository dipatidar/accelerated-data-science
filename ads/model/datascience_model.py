--- conflicted
+++ resolved
@@ -26,10 +26,7 @@
 from ads.config import (
     COMPARTMENT_OCID,
     PROJECT_OCID,
-<<<<<<< HEAD
     USER,
-=======
->>>>>>> 3ca41c69
 )
 from ads.feature_engineering.schema import Schema
 from ads.jobs.builders.base import Builder
@@ -149,14 +146,7 @@
         return cls(
             is_backup_enabled=data.get("is_backup_enabled"),
             backup_region=data.get("backup_region"),
-<<<<<<< HEAD
-            customer_notification_type=CustomerNotificationType(
-                data.get("customer_notification_type")
-            )
-            or None,
-=======
             customer_notification_type=data.get("customer_notification_type") or None,
->>>>>>> 3ca41c69
         )
 
     def to_json(self) -> str:
@@ -236,14 +226,7 @@
         return cls(
             archive_after_days=data.get("archive_after_days"),
             delete_after_days=data.get("delete_after_days"),
-<<<<<<< HEAD
-            customer_notification_type=CustomerNotificationType(
-                data.get("customer_notification_type")
-            )
-            or None,
-=======
             customer_notification_type=data.get("customer_notification_type") or None,
->>>>>>> 3ca41c69
         )
 
     def to_json(self) -> str:
