#!/usr/bin/env python
# -*- coding: utf-8 -*-
# Copyright (c) 2024 Oracle and/or its affiliates.
# Licensed under the Universal Permissive License v 1.0 as shown at https://oss.oracle.com/licenses/upl/
"""AQUA utils and constants."""
import asyncio
import base64
import json
import logging
import os
import random
import re
from enum import Enum
from functools import wraps
from pathlib import Path
from string import Template
import shlex
import subprocess
from typing import List, Union

import fsspec
import oci
from oci.data_science.models import JobRun, Model

from ads.aqua.constants import (
    SERVICE_MANAGED_CONTAINER_URI_SCHEME,
    RqsAdditionalDetails,
)
from ads.aqua.data import AquaResourceIdentifier
from ads.aqua.exception import AquaFileNotFoundError, AquaRuntimeError, AquaValueError
from ads.common.auth import default_signer, AuthState
from ads.common.object_storage_details import ObjectStorageDetails
from ads.common.oci_resource import SEARCH_TYPE, OCIResource
from ads.common.utils import get_console_link, upload_to_os
from ads.config import AQUA_SERVICE_MODELS_BUCKET, CONDA_BUCKET_NS, TENANCY_OCID
from ads.model import DataScienceModel, ModelVersionSet

logger = logging.getLogger("ads.aqua")

UNKNOWN = ""
UNKNOWN_DICT = {}
README = "README.md"
LICENSE_TXT = "config/LICENSE.txt"
DEPLOYMENT_CONFIG = "deployment_config.json"
COMPARTMENT_MAPPING_KEY = "service-model-compartment"
CONTAINER_INDEX = "container_index.json"
EVALUATION_REPORT_JSON = "report.json"
EVALUATION_REPORT_MD = "report.md"
EVALUATION_REPORT = "report.html"
UNKNOWN_JSON_STR = "{}"
CONSOLE_LINK_RESOURCE_TYPE_MAPPING = dict(
    datasciencemodel="models",
    datasciencemodeldeployment="model-deployments",
    datasciencemodeldeploymentdev="model-deployments",
    datasciencemodeldeploymentint="model-deployments",
    datasciencemodeldeploymentpre="model-deployments",
    datasciencejob="jobs",
    datasciencejobrun="job-runs",
    datasciencejobrundev="job-runs",
    datasciencejobrunint="job-runs",
    datasciencejobrunpre="job-runs",
    datasciencemodelversionset="model-version-sets",
    datasciencemodelversionsetpre="model-version-sets",
    datasciencemodelversionsetint="model-version-sets",
    datasciencemodelversionsetdev="model-version-sets",
)
FINE_TUNING_RUNTIME_CONTAINER = "iad.ocir.io/ociodscdev/aqua_ft_cuda121:0.3.17.20"
DEFAULT_FT_BLOCK_STORAGE_SIZE = 750
DEFAULT_FT_REPLICA = 1
DEFAULT_FT_BATCH_SIZE = 1
DEFAULT_FT_VALIDATION_SET_SIZE = 0.1

HF_MODELS = "/home/datascience/conda/pytorch21_p39_gpu_v1/"
MAXIMUM_ALLOWED_DATASET_IN_BYTE = 52428800  # 1024 x 1024 x 50 = 50MB
JOB_INFRASTRUCTURE_TYPE_DEFAULT_NETWORKING = "ME_STANDALONE"
NB_SESSION_IDENTIFIER = "NB_SESSION_OCID"
LIFECYCLE_DETAILS_MISSING_JOBRUN = "The asscociated JobRun resource has been deleted."
READY_TO_DEPLOY_STATUS = "ACTIVE"
READY_TO_FINE_TUNE_STATUS = "TRUE"
AQUA_GA_LIST = ["id19sfcrra6z"]
AQUA_MODEL_TYPE_SERVICE = "service"
AQUA_MODEL_TYPE_CUSTOM = "custom"


class LifecycleStatus(Enum):
    UNKNOWN = ""

    @property
    def detail(self) -> str:
        """Returns the detail message corresponding to the status."""
        return LIFECYCLE_DETAILS_MAPPING.get(
            self.name, f"No detail available for the status {self.name}."
        )

    @staticmethod
    def get_status(evaluation_status: str, job_run_status: str = None):
        """
        Maps the combination of evaluation status and job run status to a standard status.

        Parameters
        ----------
        evaluation_status (str):
            The status of the evaluation.
        job_run_status (str):
            The status of the job run.

        Returns
        -------
        LifecycleStatus
            The mapped status ("Completed", "In Progress", "Canceled").
        """
        if not job_run_status:
            logger.error("Failed to get jobrun state.")
            # case1 : failed to create jobrun
            # case2: jobrun is deleted - rqs cannot retreive deleted resource
            return JobRun.LIFECYCLE_STATE_NEEDS_ATTENTION

        status = LifecycleStatus.UNKNOWN
        if evaluation_status == Model.LIFECYCLE_STATE_ACTIVE:
            if (
                job_run_status == JobRun.LIFECYCLE_STATE_IN_PROGRESS
                or job_run_status == JobRun.LIFECYCLE_STATE_ACCEPTED
            ):
                status = JobRun.LIFECYCLE_STATE_IN_PROGRESS
            elif (
                job_run_status == JobRun.LIFECYCLE_STATE_FAILED
                or job_run_status == JobRun.LIFECYCLE_STATE_NEEDS_ATTENTION
            ):
                status = JobRun.LIFECYCLE_STATE_FAILED
            else:
                status = job_run_status
        else:
            status = evaluation_status

        return status


LIFECYCLE_DETAILS_MAPPING = {
    JobRun.LIFECYCLE_STATE_SUCCEEDED: "The evaluation ran successfully.",
    JobRun.LIFECYCLE_STATE_IN_PROGRESS: "The evaluation is running.",
    JobRun.LIFECYCLE_STATE_FAILED: "The evaluation failed.",
    JobRun.LIFECYCLE_STATE_NEEDS_ATTENTION: "Missing jobrun information.",
}
SUPPORTED_FILE_FORMATS = ["jsonl"]
MODEL_BY_REFERENCE_OSS_PATH_KEY = "artifact_location"


def random_color_generator(word: str):
    seed = sum([ord(c) for c in word]) % 13
    random.seed(seed)
    r = random.randint(10, 245)
    g = random.randint(10, 245)
    b = random.randint(10, 245)

    text_color = "black" if (0.299 * r + 0.587 * g + 0.114 * b) / 255 > 0.5 else "white"

    return f"#{r:02x}{g:02x}{b:02x}", text_color


def svg_to_base64_datauri(svg_contents: str):
    base64_encoded_svg_contents = base64.b64encode(svg_contents.encode())
    return "data:image/svg+xml;base64," + base64_encoded_svg_contents.decode()


def create_word_icon(label: str, width: int = 150, return_as_datauri=True):
    match = re.findall(r"(^[a-zA-Z]{1}).*?(\d+[a-z]?)", label)
    icon_text = "".join(match[0] if match else [label[0]])
    icon_color, text_color = random_color_generator(label)
    cx = width / 2
    cy = width / 2
    r = width / 2
    fs = int(r / 25)

    t = Template(
        """
        <svg xmlns="http://www.w3.org/2000/svg" version="1.1" width="${width}" height="${width}">

            <style>
                text {
                    font-size: ${fs}em;
                    font-family: lucida console, Fira Mono, monospace;
                    text-anchor: middle;
                    stroke-width: 1px;
                    font-weight: bold;
                    alignment-baseline: central;
                }

            </style>

            <circle cx="${cx}" cy="${cy}" r="${r}" fill="${icon_color}" />
            <text x="50%" y="50%" fill="${text_color}">${icon_text}</text>
        </svg>
    """.strip()
    )

    icon_svg = t.substitute(**locals())
    if return_as_datauri:
        return svg_to_base64_datauri(icon_svg)
    else:
        return icon_svg


def get_artifact_path(custom_metadata_list: List) -> str:
    """Get the artifact path from the custom metadata list of model.

    Parameters
    ----------
    custom_metadata_list: List
        A list of custom metadata of model.

    Returns
    -------
    str:
        The artifact path from model.
    """
    for custom_metadata in custom_metadata_list:
        if custom_metadata.key == MODEL_BY_REFERENCE_OSS_PATH_KEY:
            if ObjectStorageDetails.is_oci_path(custom_metadata.value):
                artifact_path = custom_metadata.value
            else:
                artifact_path = ObjectStorageDetails(
                    AQUA_SERVICE_MODELS_BUCKET, CONDA_BUCKET_NS, custom_metadata.value
                ).path
            return artifact_path
    logger.debug("Failed to get artifact path from custom metadata.")
    return UNKNOWN


def read_file(file_path: str, **kwargs) -> str:
    try:
        with fsspec.open(file_path, "r", **kwargs.get("auth", {})) as f:
            return f.read()
    except Exception as e:
        logger.debug(f"Failed to read file {file_path}. {e}")
        return UNKNOWN


def load_config(file_path: str, config_file_name: str, **kwargs) -> dict:
    artifact_path = f"{file_path.rstrip('/')}/{config_file_name}"
    if artifact_path.startswith("oci://"):
        signer = default_signer()
    else:
        signer = {}
    config = json.loads(
        read_file(file_path=artifact_path, auth=signer, **kwargs) or UNKNOWN_JSON_STR
    )
    if not config:
        raise AquaFileNotFoundError(
            f"Config file `{config_file_name}` is either empty or missing at {artifact_path}",
            500,
        )
    return config


def is_valid_ocid(ocid: str) -> bool:
    """Checks if the given ocid is valid.

    Parameters
    ----------
    ocid: str
        Oracle Cloud Identifier (OCID).

    Returns
    -------
    bool:
        Whether the given ocid is valid.
    """
    # TODO: revisit pattern
    pattern = (
        r"^ocid1\.([a-z0-9_]+)\.([a-z0-9]+)\.([a-z0-9-]*)(\.[^.]+)?\.([a-z0-9_]+)$"
    )
    match = re.match(pattern, ocid)
    return True


def get_resource_type(ocid: str) -> str:
    """Gets resource type based on the given ocid.

    Parameters
    ----------
    ocid: str
        Oracle Cloud Identifier (OCID).

    Returns
    -------
    str:
        The resource type indicated in the given ocid.

    Raises
    -------
    ValueError:
        When the given ocid is not a valid ocid.
    """
    if not is_valid_ocid(ocid):
        raise ValueError(
            f"The given ocid {ocid} is not a valid ocid."
            "Check out this page https://docs.oracle.com/en-us/iaas/Content/General/Concepts/identifiers.htm to see more details."
        )
    return ocid.split(".")[1]


def query_resource(
    ocid, return_all: bool = True
) -> "oci.resource_search.models.ResourceSummary":
    """Use Search service to find a single resource within a tenancy.

    Parameters
    ----------
    ocid: str
        Oracle Cloud Identifier (OCID).
    return_all: bool
        Whether to return allAdditionalFields.

    Returns
    -------
    oci.resource_search.models.ResourceSummary:
        The retrieved resource.
    """

    return_all = " return allAdditionalFields " if return_all else " "
    resource_type = get_resource_type(ocid)
    query = f"query {resource_type} resources{return_all}where (identifier = '{ocid}')"
    logger.debug(query)

    resources = OCIResource.search(
        query,
        type=SEARCH_TYPE.STRUCTURED,
        tenant_id=TENANCY_OCID,
    )
    if len(resources) == 0:
        raise AquaRuntimeError(
            f"Failed to retreive {resource_type}'s information.",
            service_payload={"query": query, "tenant_id": TENANCY_OCID},
        )
    return resources[0]


def query_resources(
    compartment_id,
    resource_type: str,
    return_all: bool = True,
    tag_list: list = None,
    status_list: list = None,
    connect_by_ampersands: bool = True,
    **kwargs,
) -> List["oci.resource_search.models.ResourceSummary"]:
    """Use Search service to find resources within compartment.

    Parameters
    ----------
    compartment_id: str
        The compartment ocid.
    resource_type: str
        The type of the target resources.
    return_all: bool
        Whether to return allAdditionalFields.
    tag_list: list
        List of tags will be applied for filtering.
    status_list: list
        List of lifecycleState will be applied for filtering.
    connect_by_ampersands: bool
        Whether to use `&&` to group multiple conditions.
        if `connect_by_ampersands=False`, `||` will be used.
    **kwargs:
        Additional arguments.

    Returns
    -------
    List[oci.resource_search.models.ResourceSummary]:
        The retrieved resources.
    """
    return_all = " return allAdditionalFields " if return_all else " "
    condition_lifecycle = _construct_condition(
        field_name="lifecycleState",
        allowed_values=status_list,
        connect_by_ampersands=False,
    )
    condition_tags = _construct_condition(
        field_name="freeformTags.key",
        allowed_values=tag_list,
        connect_by_ampersands=connect_by_ampersands,
    )
    query = f"query {resource_type} resources{return_all}where (compartmentId = '{compartment_id}'{condition_lifecycle}{condition_tags})"
    logger.debug(query)
    logger.debug(f"tenant_id=`{TENANCY_OCID}`")

    return OCIResource.search(
        query, type=SEARCH_TYPE.STRUCTURED, tenant_id=TENANCY_OCID, **kwargs
    )


def _construct_condition(
    field_name: str, allowed_values: list = None, connect_by_ampersands: bool = True
) -> str:
    """Returns tag condition applied in query statement.

    Parameters
    ----------
    field_name: str
        The field_name keyword is the resource attribute against which the
        operation and chosen value of that attribute are evaluated.
    allowed_values: list
        List of value will be applied for filtering.
    connect_by_ampersands: bool
        Whether to use `&&` to group multiple tag conditions.
        if `connect_by_ampersands=False`, `||` will be used.

    Returns
    -------
    str:
        The tag condition.
    """
    if not allowed_values:
        return ""

    joint = "&&" if connect_by_ampersands else "||"
    formatted_tags = [f"{field_name} = '{value}'" for value in allowed_values]
    joined_tags = f" {joint} ".join(formatted_tags)
    condition = f" && ({joined_tags})" if joined_tags else ""
    return condition


def upload_local_to_os(
    src_uri: str, dst_uri: str, auth: dict = None, force_overwrite: bool = False
):
    expanded_path = os.path.expanduser(src_uri)
    if not os.path.isfile(expanded_path):
        raise AquaFileNotFoundError("Invalid input file path. Specify a valid one.")
    if Path(expanded_path).suffix.lstrip(".") not in SUPPORTED_FILE_FORMATS:
        raise AquaValueError(
            f"Invalid input file. Only {', '.join(SUPPORTED_FILE_FORMATS)} files are supported."
        )
    if os.path.getsize(expanded_path) == 0:
        raise AquaValueError("Empty input file. Specify a valid file path.")
    if os.path.getsize(expanded_path) > MAXIMUM_ALLOWED_DATASET_IN_BYTE:
        raise AquaValueError(
            f"Local dataset file can't exceed {MAXIMUM_ALLOWED_DATASET_IN_BYTE} bytes."
        )

    upload_to_os(
        src_uri=expanded_path,
        dst_uri=dst_uri,
        auth=auth,
        force_overwrite=force_overwrite,
    )


def sanitize_response(oci_client, response: list):
    """Builds a JSON POST object for the response from OCI clients.

    Parameters
    ----------
    oci_client
        OCI client object

    response
        list of results from the OCI client

    Returns
    -------
        The serialized form of data.

    """
    return oci_client.base_client.sanitize_for_serialization(response)


def _build_resource_identifier(
    id: str = None, name: str = None, region: str = None
) -> AquaResourceIdentifier:
    """Constructs AquaResourceIdentifier based on the given ocid and display name."""
    try:
        resource_type = CONSOLE_LINK_RESOURCE_TYPE_MAPPING.get(get_resource_type(id))

        return AquaResourceIdentifier(
            id=id,
            name=name,
            url=get_console_link(
                resource=resource_type,
                ocid=id,
                region=region,
            ),
        )
    except Exception as e:
        logger.debug(
            f"Failed to construct AquaResourceIdentifier from given id=`{id}`, and name=`{name}`, {str(e)}"
        )
        return AquaResourceIdentifier()


def _get_experiment_info(
    model: Union[oci.resource_search.models.ResourceSummary, DataScienceModel]
) -> tuple:
    """Returns ocid and name of the experiment."""
    return (
        (
            model.additional_details.get(RqsAdditionalDetails.MODEL_VERSION_SET_ID),
            model.additional_details.get(RqsAdditionalDetails.MODEL_VERSION_SET_NAME),
        )
        if isinstance(model, oci.resource_search.models.ResourceSummary)
        else (model.model_version_set_id, model.model_version_set_name)
    )


def _build_job_identifier(
    job_run_details: Union[
        oci.data_science.models.JobRun, oci.resource_search.models.ResourceSummary
    ] = None,
    **kwargs,
) -> AquaResourceIdentifier:
    try:
        job_id = (
            job_run_details.id
            if isinstance(job_run_details, oci.data_science.models.JobRun)
            else job_run_details.identifier
        )
        return _build_resource_identifier(
            id=job_id, name=job_run_details.display_name, **kwargs
        )

    except Exception as e:
        logger.debug(
            f"Failed to get job details from job_run_details: {job_run_details}"
            f"DEBUG INFO:{str(e)}"
        )
        return AquaResourceIdentifier()


def container_config_path():
    return f"oci://{AQUA_SERVICE_MODELS_BUCKET}@{CONDA_BUCKET_NS}/service_models/config"


def get_container_config():
    config = load_config(
        file_path=container_config_path(),
        config_file_name=CONTAINER_INDEX,
    )

    return config


def get_container_image(
    config_file_name: str = None, container_type: str = None
) -> str:
    """Gets the image name from the given model and container type.
    Parameters
    ----------
    config_file_name: str
        name of the config file
    container_type: str
        type of container, can be either deployment-container, finetune-container, evaluation-container

    Returns
    -------
    Dict:
        A dict of allowed configs.
    """

    config = config_file_name or get_container_config()
    config_file_name = container_config_path()

    if container_type not in config:
        raise AquaValueError(
            f"{config_file_name} does not have config details for model: {container_type}"
        )

    container_image = None
    mapping = config[container_type]
    versions = [obj["version"] for obj in mapping]
    # assumes numbered versions, update if `latest` is used
    latest = get_max_version(versions)
    for obj in mapping:
        if obj["version"] == str(latest):
            container_image = f"{obj['name']}:{obj['version']}"
            break

    if not container_image:
        raise AquaValueError(
            f"{config_file_name} is missing name and/or version details."
        )

    return container_image


def fetch_service_compartment() -> Union[str, None]:
    """Loads the compartment mapping json from service bucket. This json file has a service-model-compartment key which
    contains a dictionary of namespaces and the compartment OCID of the service models in that namespace.
    """
    config_file_name = (
        f"oci://{AQUA_SERVICE_MODELS_BUCKET}@{CONDA_BUCKET_NS}/service_models/config"
    )

    try:
        config = load_config(
            file_path=config_file_name,
            config_file_name=CONTAINER_INDEX,
        )
    except Exception as e:
        logger.error(
            f"Config file {config_file_name}/{CONTAINER_INDEX} to fetch service compartment OCID could not be found. "
            f"\n{str(e)}."
        )
        return
    compartment_mapping = config.get(COMPARTMENT_MAPPING_KEY)
    if compartment_mapping:
        return compartment_mapping.get(CONDA_BUCKET_NS)


def get_max_version(versions):
    """Takes in a list of versions and returns the higher version."""
    if not versions:
        return UNKNOWN

    def compare_versions(version1, version2):
        # split version strings into parts and convert to int values for comparison
        parts1 = list(map(int, version1.split(".")))
        parts2 = list(map(int, version2.split(".")))

        # compare each part
        for idx in range(min(len(parts1), len(parts2))):
            if parts1[idx] < parts2[idx]:
                return version2
            elif parts1[idx] > parts2[idx]:
                return version1

        # if all parts are equal up to this point, return the longer version string
        return version1 if len(parts1) > len(parts2) else version2

    max_version = versions[0]
    for version in versions[1:]:
        max_version = compare_versions(max_version, version)

    return max_version


def fire_and_forget(func):
    """Decorator to push execution of methods to the background."""

    @wraps(func)
    def wrapped(*args, **kwargs):
        return asyncio.get_event_loop().run_in_executor(None, func, *args, *kwargs)

    return wrapped


def extract_id_and_name_from_tag(tag: str):
    base_model_ocid = UNKNOWN
    base_model_name = UNKNOWN
    try:
        base_model_ocid, base_model_name = tag.split("#")
    except:
        pass

    if not (is_valid_ocid(base_model_ocid) and base_model_name):
        logger.debug(
            f"Invalid {tag}. Specify tag in the format as <service_model_id>#<service_model_name>."
        )

    return base_model_ocid, base_model_name


def get_resource_name(ocid: str) -> str:
    """Gets resource name based on the given ocid.

    Parameters
    ----------
    ocid: str
        Oracle Cloud Identifier (OCID).

    Returns
    -------
    str:
        The resource name indicated in the given ocid.

    Raises
    -------
    ValueError:
        When the given ocid is not a valid ocid.
    """
    if not is_valid_ocid(ocid):
        raise ValueError(
            f"The given ocid {ocid} is not a valid ocid."
            "Check out this page https://docs.oracle.com/en-us/iaas/Content/General/Concepts/identifiers.htm to see more details."
        )
    try:
        resource = query_resource(ocid, return_all=False)
        name = resource.display_name if resource else UNKNOWN
    except:
        name = UNKNOWN
    return name


def get_model_by_reference_paths(model_file_description: dict):
    """Reads the model file description json dict and returns the base model path and fine-tuned path for
        models created by reference.

    Parameters
    ----------
    model_file_description: dict
        json dict containing model paths and objects for models created by reference.

    Returns
    -------
        a tuple with base_model_path and fine_tune_output_path
    """
    base_model_path = UNKNOWN
    fine_tune_output_path = UNKNOWN
    models = model_file_description["models"]

    for model in models:
        namespace, bucket_name, prefix = (
            model["namespace"],
            model["bucketName"],
            model["prefix"],
        )
        bucket_uri = f"oci://{bucket_name}@{namespace}/{prefix}".rstrip("/")
        if bucket_name == AQUA_SERVICE_MODELS_BUCKET:
            base_model_path = bucket_uri
        else:
            fine_tune_output_path = bucket_uri

    if not base_model_path:
        raise AquaValueError(
            f"Base Model should come from the bucket {AQUA_SERVICE_MODELS_BUCKET}. "
            f"Other paths are not supported by Aqua."
        )
    return base_model_path, fine_tune_output_path


def _is_valid_mvs(mvs: ModelVersionSet, target_tag: str) -> bool:
    """Returns whether the given model version sets has the target tag.

    Parameters
    ----------
    mvs: str
        The instance of `ads.model.ModelVersionSet`.
    target_tag: list
        Target tag expected to be in MVS.

    Returns
    -------
    bool:
        Return True if the given model version sets is valid.
    """
    if mvs.freeform_tags is None:
        return False

    return target_tag in mvs.freeform_tags


def known_realm():
    """This helper function returns True if the Aqua service is available by default in the given namespace.
    Returns
    -------
    bool:
        Return True if aqua service is available.

    """
    return os.environ.get("CONDA_BUCKET_NS") in AQUA_GA_LIST


def get_ocid_substring(ocid: str, key_len: int) -> str:
    """This helper function returns the last n characters of the ocid specified by key_len parameter.
    If ocid is None or length is less than key_len, it returns an empty string."""
    return ocid[-key_len:] if ocid and len(ocid) > key_len else ""


def upload_folder(os_path: str, local_dir: str, model_name: str) -> str:
    """Upload the local folder to the object storage

    Args:
        os_path (str): object storage URI with prefix. This is the path to upload
        local_dir (str): Local directory where the object is downloaded
        model_name (str): Name of the huggingface model
    Retuns:
        str: Object name inside the bucket
    """
    os_details: ObjectStorageDetails = ObjectStorageDetails.from_path(os_path)
    if not os_details.is_bucket_versioned():
        raise ValueError(f"Version is not enabled at object storage location {os_path}")
    auth_state = AuthState()
    object_path = os_details.filepath.rstrip("/") + "/" + model_name + "/"
    command = f"oci os object bulk-upload --src-dir {local_dir} --prefix {object_path} -bn {os_details.bucket} -ns {os_details.namespace} --auth {auth_state.oci_iam_type} --profile {auth_state.oci_key_profile}"
    try:
        logger.info(f"Running: {command}")
        subprocess.check_call(shlex.split(command))
    except subprocess.CalledProcessError as e:
        logger.error(
            f"Error uploading the object. Exit code: {e.returncode} with error {e.stdout}"
        )

<<<<<<< HEAD
    return f"oci://{os_details.bucket}@{os_details.namespace}" + "/" + object_path
=======
    return f"oci://{os_details.bucket}@{os_details.namespace}" + "/" + object_path


def is_service_managed_container(container):
    return container and container.startswith(SERVICE_MANAGED_CONTAINER_URI_SCHEME)
>>>>>>> 3ea9dd50
<|MERGE_RESOLUTION|>--- conflicted
+++ resolved
@@ -788,12 +788,8 @@
             f"Error uploading the object. Exit code: {e.returncode} with error {e.stdout}"
         )
 
-<<<<<<< HEAD
     return f"oci://{os_details.bucket}@{os_details.namespace}" + "/" + object_path
-=======
-    return f"oci://{os_details.bucket}@{os_details.namespace}" + "/" + object_path
 
 
 def is_service_managed_container(container):
-    return container and container.startswith(SERVICE_MANAGED_CONTAINER_URI_SCHEME)
->>>>>>> 3ea9dd50
+    return container and container.startswith(SERVICE_MANAGED_CONTAINER_URI_SCHEME)