--- conflicted
+++ resolved
@@ -6,12 +6,8 @@
 import os
 from logging import getLogger
 
-<<<<<<< HEAD
 from ads import logger, set_auth
 from ads.aqua.client.client import AsyncClient, Client
-=======
-from ads import set_auth
->>>>>>> 21ba00b9
 from ads.aqua.common.utils import fetch_service_compartment
 from ads.config import OCI_RESOURCE_PRINCIPAL_VERSION
 
