--- conflicted
+++ resolved
@@ -3,28 +3,24 @@
 # Licensed under the Universal Permissive License v 1.0 as shown at https://oss.oracle.com/licenses/upl/
 
 import json
-import os
-import traceback
 from dataclasses import fields
-from typing import Dict, Optional, Union
+from typing import Dict, Union
 
 import oci
 from oci.data_science.models import UpdateModelDetails, UpdateModelProvenanceDetails
 
 from ads import set_auth
 from ads.aqua import logger
-from ads.aqua.common.enums import ConfigFolder, Tags
+from ads.aqua.common.enums import Tags
 from ads.aqua.common.errors import AquaRuntimeError, AquaValueError
 from ads.aqua.common.utils import (
     _is_valid_mvs,
-    get_artifact_path,
     is_valid_ocid,
-    load_config,
 )
 from ads.aqua.constants import UNKNOWN
 from ads.common import oci_client as oc
 from ads.common.auth import default_signer
-from ads.common.utils import extract_region, is_path_exists
+from ads.common.utils import extract_region
 from ads.config import (
     AQUA_TELEMETRY_BUCKET,
     AQUA_TELEMETRY_BUCKET_NS,
@@ -268,12 +264,7 @@
                 logger.info(f"Artifact not found in model {model_id}.")
                 return False
 
-    def get_config(
-        self,
-        model_id: str,
-        config_file_name: str,
-        config_folder: Optional[str] = ConfigFolder.CONFIG,
-    ) -> Dict:
+    def get_config(self, model_id: str, config_file_name: str) -> Dict:
         """Gets the config for the given Aqua model.
 
         Parameters
@@ -282,17 +273,12 @@
             The OCID of the Aqua model.
         config_file_name: str
             name of the config file
-        config_folder: (str, optional):
-            subfolder path where config_file_name needs to be searched
-             Defaults to `ConfigFolder.CONFIG`.
-             When searching inside model artifact directory , the value is ConfigFolder.ARTIFACT`
 
         Returns
         -------
         Dict:
             A dict of allowed configs.
         """
-        config_folder = config_folder or ConfigFolder.CONFIG
         oci_model = self.ds_client.get_model(model_id).data
         oci_aqua = (
             (
@@ -307,60 +293,16 @@
             raise AquaRuntimeError(f"Target model {oci_model.id} is not Aqua model.")
 
         config = {}
-<<<<<<< HEAD
         try:
-            config = self.ds_client.get_model_defined_metadatum_artifact_content(model_id,config_file_name).data.content
+            config = self.ds_client.get_model_defined_metadatum_artifact_content(
+                model_id, config_file_name
+            ).data.content
         except Exception:
             pass
 
         if not config:
             logger.error(
                 f"{config_file_name} is not available for the model: {model_id}."
-=======
-        # if the current model has a service model tag, then
-        if Tags.AQUA_SERVICE_MODEL_TAG in oci_model.freeform_tags:
-            base_model_ocid = oci_model.freeform_tags[Tags.AQUA_SERVICE_MODEL_TAG]
-            logger.info(
-                f"Base model found for the model: {oci_model.id}. "
-                f"Loading {config_file_name} for base model {base_model_ocid}."
-            )
-            if config_folder == ConfigFolder.ARTIFACT:
-                artifact_path = get_artifact_path(oci_model.custom_metadata_list)
-            else:
-                base_model = self.ds_client.get_model(base_model_ocid).data
-                artifact_path = get_artifact_path(base_model.custom_metadata_list)
-        else:
-            logger.info(f"Loading {config_file_name} for model {oci_model.id}...")
-            artifact_path = get_artifact_path(oci_model.custom_metadata_list)
-        if not artifact_path:
-            logger.debug(
-                f"Failed to get artifact path from custom metadata for the model: {model_id}"
-            )
-            return config
-
-        config_path = os.path.join(os.path.dirname(artifact_path), config_folder)
-        if not is_path_exists(config_path):
-            config_path = os.path.join(artifact_path.rstrip("/"), config_folder)
-            if not is_path_exists(config_path):
-                config_path = f"{artifact_path.rstrip('/')}/"
-        config_file_path = os.path.join(config_path, config_file_name)
-        if is_path_exists(config_file_path):
-            try:
-                config = load_config(
-                    config_path,
-                    config_file_name=config_file_name,
-                )
-            except Exception:
-                logger.debug(
-                    f"Error loading the {config_file_name} at path {config_path}.\n"
-                    f"{traceback.format_exc()}"
-                )
-
-        if not config:
-            logger.debug(
-                f"{config_file_name} is not available for the model: {model_id}. "
-                f"Check if the custom metadata has the artifact path set."
->>>>>>> c58b2f5e
             )
             return config
         return config
