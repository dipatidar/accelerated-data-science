--- conflicted
+++ resolved
@@ -13,18 +13,10 @@
 from ads.aqua.common.enums import Tags
 from ads.aqua.common.errors import AquaRuntimeError, AquaValueError
 from ads.aqua.common.utils import (
-<<<<<<< HEAD
-    MODEL_BY_REFERENCE_OSS_PATH_KEY,
-    UNKNOWN,
-    UNKNOWN_DICT,
-=======
->>>>>>> ea3b5e47
     get_container_config,
     get_container_image,
     get_model_by_reference_paths,
     get_ocid_substring,
-    AQUA_MODEL_TYPE_SERVICE,
-    AQUA_MODEL_TYPE_CUSTOM,
     get_combined_params,
     get_params_dict,
     get_params_list,
