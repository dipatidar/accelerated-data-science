#!/usr/bin/env python
# Copyright (c) 2024, 2025 Oracle and/or its affiliates.
# Licensed under the Universal Permissive License v 1.0 as shown at https://oss.oracle.com/licenses/upl/
import json
import shlex
from datetime import datetime, timedelta
from typing import Dict, List, Optional, Union

from cachetools import TTLCache, cached
from oci.data_science.models import ModelDeploymentShapeSummary
from pydantic import ValidationError

from ads.aqua.app import AquaApp, logger
from ads.aqua.common.entities import (
    AquaMultiModelRef,
    ComputeShapeSummary,
    ContainerPath,
    ContainerSpec,
)
from ads.aqua.common.enums import InferenceContainerTypeFamily, ModelFormat, Tags
from ads.aqua.common.errors import AquaRuntimeError, AquaValueError
from ads.aqua.common.utils import (
    DEFINED_METADATA_TO_FILE_MAP,
    build_params_string,
    build_pydantic_error_message,
    get_combined_params,
    get_container_params_type,
    get_model_by_reference_paths,
    get_ocid_substring,
    get_params_dict,
    get_params_list,
    get_resource_name,
    get_restricted_params_by_container,
    load_gpu_shapes_index,
    validate_cmd_var,
)
from ads.aqua.config.container_config import Usage
from ads.aqua.constants import (
    AQUA_MODEL_ARTIFACT_FILE,
    AQUA_MODEL_TYPE_CUSTOM,
    AQUA_MODEL_TYPE_MULTI,
    AQUA_MODEL_TYPE_SERVICE,
    AQUA_MULTI_MODEL_CONFIG,
    MODEL_BY_REFERENCE_OSS_PATH_KEY,
    MODEL_NAME_DELIMITER,
    UNKNOWN_DICT,
)
from ads.aqua.data import AquaResourceIdentifier
from ads.aqua.finetuning.finetuning import FineTuneCustomMetadata
from ads.aqua.model import AquaModelApp
from ads.aqua.model.constants import AquaModelMetadataKeys, ModelCustomMetadataFields
from ads.aqua.modeldeployment.entities import (
    AquaDeployment,
    AquaDeploymentConfig,
    AquaDeploymentDetail,
    ConfigurationItem,
    ConfigValidationError,
    CreateModelDeploymentDetails,
    ModelDeploymentConfigSummary,
)
from ads.aqua.modeldeployment.utils import MultiModelDeploymentConfigLoader
from ads.common.object_storage_details import ObjectStorageDetails
from ads.common.utils import UNKNOWN, UNKNOWN_LIST, get_log_links
from ads.config import (
    AQUA_DEPLOYMENT_CONTAINER_CMD_VAR_METADATA_NAME,
    AQUA_DEPLOYMENT_CONTAINER_METADATA_NAME,
    AQUA_DEPLOYMENT_CONTAINER_URI_METADATA_NAME,
    COMPARTMENT_OCID,
    PROJECT_OCID,
)
from ads.model.datascience_model import DataScienceModel
from ads.model.deployment import (
    ModelDeployment,
    ModelDeploymentContainerRuntime,
    ModelDeploymentInfrastructure,
    ModelDeploymentMode,
)
from ads.model.model_metadata import ModelCustomMetadataItem
from ads.telemetry import telemetry


class AquaDeploymentApp(AquaApp):
    """Provides a suite of APIs to interact with Aqua model deployments within the Oracle
    Cloud Infrastructure Data Science service, serving as an interface for deploying
    machine learning models.


    Methods
    -------
    create(model_id: str, instance_shape: str, display_name: str,...) -> AquaDeployment
        Creates a model deployment for Aqua Model.
    get(model_deployment_id: str) -> AquaDeployment:
        Retrieves details of an Aqua model deployment by its unique identifier.
    list(**kwargs) -> List[AquaModelSummary]:
        Lists all Aqua deployments within a specified compartment and/or project.
    get_deployment_config(self, model_id: str) -> AquaDeploymentConfig:
        Gets the deployment config of given Aqua model.
    get_multimodel_deployment_config(self, model_ids: List[str],...) -> ModelDeploymentConfigSummary:
        Retrieves the deployment configuration for multiple Aqua models and calculates
        the GPU allocations for all compatible shapes.
    list_shapes(self, **kwargs) -> List[Dict]:
        Lists the valid model deployment shapes.

    Note:
        Use `ads aqua deployment <method_name> --help` to get more details on the parameters available.
        This class is designed to work within the Oracle Cloud Infrastructure
        and requires proper configuration and authentication set up to interact
        with OCI services.
    """

    @telemetry(entry_point="plugin=deployment&action=create", name="aqua")
    def create(
        self,
        create_deployment_details: Optional[CreateModelDeploymentDetails] = None,
        **kwargs,
    ) -> "AquaDeployment":
        """
        Creates a new Aqua model deployment.\n
        For detailed information about CLI flags see: https://github.com/oracle-samples/oci-data-science-ai-samples/blob/main/ai-quick-actions/cli-tips.md#create-model-deployment

        Args:
            create_deployment_details : CreateModelDeploymentDetails, optional
                An instance of CreateModelDeploymentDetails containing all required and optional
                fields for creating a model deployment via Aqua.
            kwargs:
                instance_shape (str): The instance shape used for deployment.
                display_name (str): The name of the model deployment.
                compartment_id (Optional[str]): The compartment OCID.
                project_id (Optional[str]): The project OCID.
                description (Optional[str]): The description of the deployment.
                model_id (Optional[str]): The model OCID to deploy.
                models (Optional[List[AquaMultiModelRef]]): List of models for multimodel deployment.
                instance_count (int): Number of instances used for deployment.
                log_group_id (Optional[str]): OCI logging group ID for logs.
                access_log_id (Optional[str]): OCID for access logs.
                predict_log_id (Optional[str]): OCID for prediction logs.
                bandwidth_mbps (Optional[int]): Bandwidth limit on the load balancer in Mbps.
                web_concurrency (Optional[int]): Number of worker processes/threads for handling requests.
                server_port (Optional[int]): Server port for the Docker container image.
                health_check_port (Optional[int]): Health check port for the Docker container image.
                env_var (Optional[Dict[str, str]]): Environment variables for deployment.
                container_family (Optional[str]): Image family of the model deployment container runtime.
                memory_in_gbs (Optional[float]): Memory (in GB) for the selected shape.
                ocpus (Optional[float]): OCPU count for the selected shape.
                model_file (Optional[str]): File used for model deployment.
                private_endpoint_id (Optional[str]): Private endpoint ID for model deployment.
                container_image_uri (Optional[str]): Image URI for model deployment container runtime.
                cmd_var (Optional[List[str]]): Command variables for the container runtime.
                freeform_tags (Optional[Dict]): Freeform tags for model deployment.
                defined_tags (Optional[Dict]): Defined tags for model deployment.

        Returns
        -------
        AquaDeployment
            An Aqua deployment instance.
        """
        # Build deployment details from kwargs if not explicitly provided.
        if create_deployment_details is None:
            try:
                create_deployment_details = CreateModelDeploymentDetails(**kwargs)
            except ValidationError as ex:
                custom_errors = build_pydantic_error_message(ex)
                raise AquaValueError(
                    f"Invalid parameters for creating a model deployment. Error details: {custom_errors}."
                ) from ex

        if not (create_deployment_details.model_id or create_deployment_details.models):
            raise AquaValueError(
                "Invalid parameters for creating a model deployment. Either `model_id` or `models` must be provided."
            )

        # Set defaults for compartment and project if not provided.
        compartment_id = create_deployment_details.compartment_id or COMPARTMENT_OCID
        project_id = create_deployment_details.project_id or PROJECT_OCID
        freeform_tags = create_deployment_details.freeform_tags
        defined_tags = create_deployment_details.defined_tags

        # validate instance shape availability in compartment
        available_shapes = [
            shape.name.lower()
            for shape in self.list_shapes(
                compartment_id=create_deployment_details.compartment_id
            )
        ]

        if create_deployment_details.instance_shape.lower() not in available_shapes:
            raise AquaValueError(
                f"Invalid Instance Shape. The selected shape '{create_deployment_details.instance_shape}' "
                f"is not available in the {self.region} region. Please choose another shape to deploy the model."
            )

        # Get container config
        container_config = self.get_container_config()

        # Create an AquaModelApp instance once to perform the deployment creation.
        model_app = AquaModelApp()
        if create_deployment_details.model_id:
            logger.debug(
                f"Single model ({create_deployment_details.model_id}) provided. "
                "Delegating to single model creation method."
            )
            aqua_model = model_app.create(
                model_id=create_deployment_details.model_id,
                compartment_id=compartment_id,
                project_id=project_id,
                freeform_tags=freeform_tags,
                defined_tags=defined_tags,
            )
            return self._create(
                aqua_model=aqua_model,
                create_deployment_details=create_deployment_details,
                container_config=container_config,
            )
        else:
            model_ids = [model.model_id for model in create_deployment_details.models]
            try:
                model_config_summary = self.get_multimodel_deployment_config(
                    model_ids=model_ids, compartment_id=compartment_id
                )
                if not model_config_summary.gpu_allocation:
                    raise AquaValueError(model_config_summary.error_message)
                create_deployment_details.validate_multimodel_deployment_feasibility(
                    models_config_summary=model_config_summary
                )
            except ConfigValidationError as err:
                raise AquaValueError(f"{err}") from err

            service_inference_containers = container_config.inference.values()

            supported_container_families = [
                container_config_item.family
                for container_config_item in service_inference_containers
<<<<<<< HEAD
                if Usage.MULTI_MODEL.upper() in container_config_item.usages
=======
                if any(
                    usage in container_config_item.usages
                    for usage in [Usage.MULTI_MODEL, Usage.OTHER]
                )
>>>>>>> 0ada1cc4
            ]

            if not supported_container_families:
                raise AquaValueError(
                    "Currently, there are no containers that support multi-model deployment."
                )

            # Check if provided container family supports multi-model deployment
            if (
                create_deployment_details.container_family
                and create_deployment_details.container_family
                not in supported_container_families
            ):
                raise AquaValueError(
                    f"Unsupported deployment container '{create_deployment_details.container_family}'. "
                    f"Only {supported_container_families} families are supported for multi-model deployments."
                )

            # Verify if it matches one of the registered containers and attempt to
            # extract the container family from there.
            # If the container is not recognized, we can only issue a warning that
            # the provided container may not support multi-model deployment.
            if create_deployment_details.container_image_uri:
                selected_container_name = ContainerPath(
                    full_path=create_deployment_details.container_image_uri
                ).name

                container_config_item = next(
                    (
                        container_config_item
                        for container_config_item in service_inference_containers
                        if ContainerPath(
                            full_path=f"{container_config_item.name}:{container_config_item.version}"
                        ).name.upper()
                        == selected_container_name.upper()
                    ),
                    None,
                )

                if (
                    container_config_item
                    and container_config_item.family not in supported_container_families
                ):
                    raise AquaValueError(
                        f"Unsupported deployment container '{create_deployment_details.container_image_uri}'. "
                        f"Only {supported_container_families} families are supported for multi-model deployments."
                    )

                if not container_config_item:
                    logger.warning(
                        f"The provided container `{create_deployment_details.container_image_uri}` may not support multi-model deployment. "
                        f"Only the following container families are supported: {supported_container_families}."
                    )

            logger.debug(
                f"Multi models ({model_ids}) provided. Delegating to multi model creation method."
            )

            aqua_model = model_app.create_multi(
                models=create_deployment_details.models,
                compartment_id=compartment_id,
                project_id=project_id,
                freeform_tags=freeform_tags,
                defined_tags=defined_tags,
            )
            return self._create_multi(
                aqua_model=aqua_model,
                model_config_summary=model_config_summary,
                create_deployment_details=create_deployment_details,
                container_config=container_config,
            )

    def _create(
        self,
        aqua_model: DataScienceModel,
        create_deployment_details: CreateModelDeploymentDetails,
        container_config: Dict,
    ) -> AquaDeployment:
        """Builds the configurations required by single model deployment and creates the deployment.

        Parameters
        ----------
        aqua_model : DataScienceModel
            An instance of Aqua data science model.
        create_deployment_details : CreateModelDeploymentDetails
            An instance of CreateModelDeploymentDetails containing all required and optional
            fields for creating a model deployment via Aqua.
        container_config: Dict
            Container config dictionary.

        Returns
        -------
        AquaDeployment
            An Aqua deployment instance.
        """
        tags = {}
        for tag in [
            Tags.AQUA_SERVICE_MODEL_TAG,
            Tags.AQUA_FINE_TUNED_MODEL_TAG,
            Tags.AQUA_TAG,
        ]:
            if tag in aqua_model.freeform_tags:
                tags[tag] = aqua_model.freeform_tags[tag]

        tags.update({Tags.AQUA_MODEL_NAME_TAG: aqua_model.display_name})
        tags.update({Tags.TASK: aqua_model.freeform_tags.get(Tags.TASK, UNKNOWN)})

        # Set up info to get deployment config
        config_source_id = create_deployment_details.model_id
        model_name = aqua_model.display_name

        is_fine_tuned_model = Tags.AQUA_FINE_TUNED_MODEL_TAG in aqua_model.freeform_tags

        if is_fine_tuned_model:
            try:
                config_source_id = aqua_model.custom_metadata_list.get(
                    FineTuneCustomMetadata.FINE_TUNE_SOURCE
                ).value
                model_name = aqua_model.custom_metadata_list.get(
                    FineTuneCustomMetadata.FINE_TUNE_SOURCE_NAME
                ).value
            except ValueError as err:
                raise AquaValueError(
                    f"Either {FineTuneCustomMetadata.FINE_TUNE_SOURCE} or {FineTuneCustomMetadata.FINE_TUNE_SOURCE_NAME} is missing "
                    f"from custom metadata for the model {config_source_id}"
                ) from err

        # set up env and cmd var
        env_var = create_deployment_details.env_var or {}
        cmd_var = create_deployment_details.cmd_var or []

        try:
            model_path_prefix = aqua_model.custom_metadata_list.get(
                MODEL_BY_REFERENCE_OSS_PATH_KEY
            ).value.rstrip("/")
        except ValueError as err:
            raise AquaValueError(
                f"{MODEL_BY_REFERENCE_OSS_PATH_KEY} key is not available in the custom metadata field."
            ) from err

        if ObjectStorageDetails.is_oci_path(model_path_prefix):
            os_path = ObjectStorageDetails.from_path(model_path_prefix)
            model_path_prefix = os_path.filepath.rstrip("/")

        env_var.update({"BASE_MODEL": f"{model_path_prefix}"})

        if is_fine_tuned_model:
            _, fine_tune_output_path = get_model_by_reference_paths(
                aqua_model.model_file_description
            )

            if not fine_tune_output_path:
                raise AquaValueError(
                    "Fine tuned output path is not available in the model artifact."
                )

            os_path = ObjectStorageDetails.from_path(fine_tune_output_path)
            fine_tune_output_path = os_path.filepath.rstrip("/")

            env_var.update({"FT_MODEL": f"{fine_tune_output_path}"})

        container_type_key = self._get_container_type_key(
            model=aqua_model,
            container_family=create_deployment_details.container_family,
        )

        container_image_uri = (
            create_deployment_details.container_image_uri
            or self.get_container_image(container_type=container_type_key)
        )
        if not container_image_uri:
            try:
                container_image_uri = aqua_model.custom_metadata_list.get(
                    AQUA_DEPLOYMENT_CONTAINER_URI_METADATA_NAME
                ).value
            except ValueError as err:
                raise AquaValueError(
                    f"{AQUA_DEPLOYMENT_CONTAINER_URI_METADATA_NAME} key is not available in the custom metadata "
                    f"field. Either re-register the model with custom container URI, or set container_image_uri "
                    f"parameter when creating this deployment."
                ) from err
        logger.info(
            f"Aqua Image used for deploying {aqua_model.id} : {container_image_uri}"
        )

        try:
            cmd_var_string = aqua_model.custom_metadata_list.get(
                AQUA_DEPLOYMENT_CONTAINER_CMD_VAR_METADATA_NAME
            ).value
            default_cmd_var = shlex.split(cmd_var_string)
            if default_cmd_var:
                cmd_var = validate_cmd_var(default_cmd_var, cmd_var)
            logger.info(f"CMD used for deploying {aqua_model.id} :{cmd_var}")
        except ValueError:
            logger.debug(
                f"CMD will be ignored for this deployment as {AQUA_DEPLOYMENT_CONTAINER_CMD_VAR_METADATA_NAME} "
                f"key is not available in the custom metadata field for this model."
            )
        except Exception as e:
            logger.error(
                f"There was an issue processing CMD arguments. Error: {str(e)}"
            )

        model_formats_str = aqua_model.freeform_tags.get(
            Tags.MODEL_FORMAT, ModelFormat.SAFETENSORS
        ).upper()
        model_format = model_formats_str.split(",")

        # Figure out a better way to handle this in future release
        if (
            ModelFormat.GGUF in model_format
            and container_type_key.lower()
            == InferenceContainerTypeFamily.AQUA_LLAMA_CPP_CONTAINER_FAMILY
        ):
            model_file = create_deployment_details.model_file
            if model_file is not None:
                logger.info(
                    f"Overriding {model_file} as model_file for model {aqua_model.id}."
                )
            else:
                try:
                    model_file = aqua_model.custom_metadata_list.get(
                        AQUA_MODEL_ARTIFACT_FILE
                    ).value
                except ValueError as err:
                    raise AquaValueError(
                        f"{AQUA_MODEL_ARTIFACT_FILE} key is not available in the custom metadata field "
                        f"for model {aqua_model.id}. Either register the model with a default model_file or pass "
                        f"as a parameter when creating a deployment."
                    ) from err

            env_var.update({"BASE_MODEL_FILE": f"{model_file}"})
            tags.update({Tags.MODEL_ARTIFACT_FILE: model_file})

        # todo: use AquaContainerConfig.from_container_index_json instead.
        # Fetch the startup cli command for the container
        # container_index.json will have "containerSpec" section which will provide the cli params for
        # a given container family
        container_config = self.get_container_config_item(container_type_key)

        container_spec = container_config.spec if container_config else UNKNOWN
        # these params cannot be overridden for Aqua deployments
        params = container_spec.cli_param if container_spec else UNKNOWN
        server_port = create_deployment_details.server_port or (
            container_spec.server_port if container_spec else None
        )
        # Give precendece to the input parameter
        health_check_port = create_deployment_details.health_check_port or (
            container_spec.health_check_port if container_spec else None
        )

        deployment_config = self.get_deployment_config(model_id=config_source_id)

        config_params = deployment_config.configuration.get(
            create_deployment_details.instance_shape, ConfigurationItem()
        ).parameters.get(get_container_params_type(container_type_key), UNKNOWN)

        # validate user provided params
        user_params = env_var.get("PARAMS", UNKNOWN)
        if user_params:
            # todo: remove this check in the future version, logic to be moved to container_index
            if (
                container_type_key.lower()
                == InferenceContainerTypeFamily.AQUA_LLAMA_CPP_CONTAINER_FAMILY
            ):
                # AQUA_LLAMA_CPP_CONTAINER_FAMILY container uses uvicorn that required model/server params
                # to be set as env vars
                raise AquaValueError(
                    f"Currently, parameters cannot be overridden for the container: {container_image_uri}. Please proceed "
                    f"with deployment without parameter overrides."
                )

            restricted_params = self._find_restricted_params(
                params, user_params, container_type_key
            )
            if restricted_params:
                raise AquaValueError(
                    f"Parameters {restricted_params} are set by Aqua "
                    f"and cannot be overridden or are invalid."
                )

        deployment_params = get_combined_params(config_params, user_params)

        params = f"{params} {deployment_params}".strip()
        if params:
            env_var.update({"PARAMS": params})
        env_vars = container_spec.env_vars if container_spec else UNKNOWN_LIST
        for env in env_vars:
            if isinstance(env, dict):
                env = {k: v for k, v in env.items() if v}
                for key, _ in env.items():
                    if key not in env_var:
                        env_var.update(env)

        logger.info(f"Env vars used for deploying {aqua_model.id} :{env_var}")

        tags = {**tags, **(create_deployment_details.freeform_tags or {})}
        model_type = (
            AQUA_MODEL_TYPE_CUSTOM if is_fine_tuned_model else AQUA_MODEL_TYPE_SERVICE
        )

        return self._create_deployment(
            create_deployment_details=create_deployment_details,
            aqua_model_id=aqua_model.id,
            model_name=model_name,
            model_type=model_type,
            container_image_uri=container_image_uri,
            server_port=server_port,
            health_check_port=health_check_port,
            env_var=env_var,
            tags=tags,
            cmd_var=cmd_var,
        )

    def _create_multi(
        self,
        aqua_model: DataScienceModel,
        model_config_summary: ModelDeploymentConfigSummary,
        create_deployment_details: CreateModelDeploymentDetails,
        container_config: Dict,
    ) -> AquaDeployment:
        """Builds the environment variables required by multi deployment container and creates the deployment.

        Parameters
        ----------
        model_config_summary : model_config_summary
            Summary Model Deployment configuration for the group of models.
        aqua_model : DataScienceModel
            An instance of Aqua data science model.
        create_deployment_details : CreateModelDeploymentDetails
            An instance of CreateModelDeploymentDetails containing all required and optional
            fields for creating a model deployment via Aqua.
        container_config: Dict
            Container config dictionary.
        Returns
        -------
        AquaDeployment
            An Aqua deployment instance.
        """
        model_config = []
        model_name_list = []
        env_var = {**(create_deployment_details.env_var or UNKNOWN_DICT)}

        container_type_key = self._get_container_type_key(
            model=aqua_model,
            container_family=create_deployment_details.container_family,
        )
        container_spec = container_config.get(
            ContainerSpec.CONTAINER_SPEC, UNKNOWN_DICT
        ).get(container_type_key, UNKNOWN_DICT)

        container_params = container_spec.get(ContainerSpec.CLI_PARM, UNKNOWN).strip()

        for model in create_deployment_details.models:
            user_params = build_params_string(model.env_var)
            if user_params:
                restricted_params = self._find_restricted_params(
                    container_params, user_params, container_type_key
                )
                if restricted_params:
                    selected_model = model.model_name or model.model_id
                    raise AquaValueError(
                        f"Parameters {restricted_params} are set by Aqua "
                        f"and cannot be overridden or are invalid."
                        f"Select other parameters for model {selected_model}."
                    )

            # replaces `--served-model-name`` with user's model name
            container_params_dict = get_params_dict(container_params)
            container_params_dict.update({"--served-model-name": model.model_name})
            # replaces `--tensor-parallel-size` with model gpu count
            container_params_dict.update({"--tensor-parallel-size": model.gpu_count})
            params = build_params_string(container_params_dict)

            deployment_config = model_config_summary.deployment_config.get(
                model.model_id, AquaDeploymentConfig()
            ).configuration.get(
                create_deployment_details.instance_shape, ConfigurationItem()
            )

            # finds the corresponding deployment parameters based on the gpu count
            # and combines them with user's parameters. Existing deployment parameters
            # will be overriden by user's parameters.
            params_found = False
            for item in deployment_config.multi_model_deployment:
                if (
                    model.gpu_count
                    and item.gpu_count
                    and item.gpu_count == model.gpu_count
                ):
                    config_parameters = item.parameters.get(
                        get_container_params_type(container_type_key), UNKNOWN
                    )
                    params = f"{params} {get_combined_params(config_parameters, user_params)}".strip()
                    params_found = True
                    break

            if not params_found and deployment_config.parameters:
                config_parameters = deployment_config.parameters.get(
                    get_container_params_type(container_type_key), UNKNOWN
                )
                params = f"{params} {get_combined_params(config_parameters, user_params)}".strip()
                params_found = True

            # if no config parameters found, append user parameters directly.
            if not params_found:
                params = f"{params} {user_params}".strip()

            artifact_path_prefix = model.artifact_location.rstrip("/")
            if ObjectStorageDetails.is_oci_path(artifact_path_prefix):
                os_path = ObjectStorageDetails.from_path(artifact_path_prefix)
                artifact_path_prefix = os_path.filepath.rstrip("/")

            model_config.append({"params": params, "model_path": artifact_path_prefix})
            model_name_list.append(model.model_name)

        env_var.update({AQUA_MULTI_MODEL_CONFIG: json.dumps({"models": model_config})})

        for env in container_spec.get(ContainerSpec.ENV_VARS, []):
            if isinstance(env, dict):
                for key, _ in env.items():
                    if key not in env_var:
                        env_var.update(env)

        logger.info(f"Env vars used for deploying {aqua_model.id} : {env_var}.")

        container_image_uri = (
            create_deployment_details.container_image_uri
            or self.get_container_image(container_type=container_type_key)
        )
        server_port = create_deployment_details.server_port or container_spec.get(
            ContainerSpec.SERVER_PORT
        )
        health_check_port = (
            create_deployment_details.health_check_port
            or container_spec.get(ContainerSpec.HEALTH_CHECK_PORT)
        )
        tags = {
            Tags.AQUA_MODEL_ID_TAG: aqua_model.id,
            Tags.MULTIMODEL_TYPE_TAG: "true",
            Tags.AQUA_TAG: "active",
            **(create_deployment_details.freeform_tags or UNKNOWN_DICT),
        }

        model_name = f"{MODEL_NAME_DELIMITER} ".join(model_name_list)

        aqua_deployment = self._create_deployment(
            create_deployment_details=create_deployment_details,
            aqua_model_id=aqua_model.id,
            model_name=model_name,
            model_type=AQUA_MODEL_TYPE_MULTI,
            container_image_uri=container_image_uri,
            server_port=server_port,
            health_check_port=health_check_port,
            env_var=env_var,
            tags=tags,
        )
        aqua_deployment.models = create_deployment_details.models
        return aqua_deployment

    def _create_deployment(
        self,
        create_deployment_details: CreateModelDeploymentDetails,
        aqua_model_id: str,
        model_name: str,
        model_type: str,
        container_image_uri: str,
        server_port: str,
        health_check_port: str,
        env_var: dict,
        tags: dict,
        cmd_var: Optional[dict] = None,
    ):
        """Creates data science model deployment.

        Parameters
        ----------
        create_deployment_details : CreateModelDeploymentDetails
            An instance of CreateModelDeploymentDetails containing all required and optional
            fields for creating a model deployment via Aqua.
        aqua_model_id: str
            The id of the aqua model to be deployed.
        model_name: str
            The name of the aqua model to be deployed. If it's multi model deployment, it is a list of model names.
        model_type: str
            The type of aqua model to be deployed. Allowed values are: `custom`, `service` and `multi_model`.
        container_image_uri: str
            The container image uri to deploy the model.
        server_port: str
            The service port of the container image.
        health_check_port: str
            The health check port of the container image.
        env_var: dict
            The environment variables input for the deployment.
        tags: dict
            The tags input for the deployment.
        cmd_var: dict, optional
            The cmd arguments input for the deployment.

        Returns
        -------
        AquaDeployment
            An Aqua deployment instance.
        """
        # Start model deployment
        # configure model deployment infrastructure
        infrastructure = (
            ModelDeploymentInfrastructure()
            .with_project_id(create_deployment_details.project_id or PROJECT_OCID)
            .with_compartment_id(
                create_deployment_details.compartment_id or COMPARTMENT_OCID
            )
            .with_shape_name(create_deployment_details.instance_shape)
            .with_bandwidth_mbps(create_deployment_details.bandwidth_mbps)
            .with_replica(create_deployment_details.instance_count)
            .with_web_concurrency(create_deployment_details.web_concurrency)
            .with_private_endpoint_id(create_deployment_details.private_endpoint_id)
            .with_access_log(
                log_group_id=create_deployment_details.log_group_id,
                log_id=create_deployment_details.access_log_id,
            )
            .with_predict_log(
                log_group_id=create_deployment_details.log_group_id,
                log_id=create_deployment_details.predict_log_id,
            )
        )
        if (
            create_deployment_details.memory_in_gbs
            and create_deployment_details.ocpus
            and infrastructure.shape_name.endswith("Flex")
        ):
            infrastructure.with_shape_config_details(
                ocpus=create_deployment_details.ocpus,
                memory_in_gbs=create_deployment_details.memory_in_gbs,
            )
        # configure model deployment runtime
        container_runtime = (
            ModelDeploymentContainerRuntime()
            .with_image(container_image_uri)
            .with_server_port(server_port)
            .with_health_check_port(health_check_port)
            .with_env(env_var)
            .with_deployment_mode(ModelDeploymentMode.HTTPS)
            .with_model_uri(aqua_model_id)
            .with_region(self.region)
            .with_overwrite_existing_artifact(True)
            .with_remove_existing_artifact(True)
        )
        if cmd_var:
            container_runtime.with_cmd(cmd_var)

        # configure model deployment and deploy model on container runtime
        deployment = (
            ModelDeployment()
            .with_display_name(create_deployment_details.display_name)
            .with_description(create_deployment_details.description)
            .with_freeform_tags(**tags)
            .with_defined_tags(**(create_deployment_details.defined_tags or {}))
            .with_infrastructure(infrastructure)
            .with_runtime(container_runtime)
        ).deploy(wait_for_completion=False)

        deployment_id = deployment.id
        logger.info(
            f"Aqua model deployment {deployment_id} created for model {aqua_model_id}."
        )

        # we arbitrarily choose last 8 characters of OCID to identify MD in telemetry
        telemetry_kwargs = {"ocid": get_ocid_substring(deployment_id, key_len=8)}

        # tracks unique deployments that were created in the user compartment
        self.telemetry.record_event_async(
            category=f"aqua/{model_type}/deployment",
            action="create",
            detail=model_name,
            **telemetry_kwargs,
        )
        # tracks the shape used for deploying the custom or service models by name
        self.telemetry.record_event_async(
            category=f"aqua/{model_type}/deployment/create",
            action="shape",
            detail=create_deployment_details.instance_shape,
            value=model_name,
        )

        return AquaDeployment.from_oci_model_deployment(
            deployment.dsc_model_deployment, self.region
        )

    @staticmethod
    def _get_container_type_key(model: DataScienceModel, container_family: str) -> str:
        container_type_key = UNKNOWN
        if container_family:
            container_type_key = container_family
        else:
            try:
                container_type_key = model.custom_metadata_list.get(
                    AQUA_DEPLOYMENT_CONTAINER_METADATA_NAME
                ).value
            except ValueError as err:
                raise AquaValueError(
                    f"{AQUA_DEPLOYMENT_CONTAINER_METADATA_NAME} key is not available in the custom metadata field "
                    f"for model {model.id}. For unverified Aqua models, {AQUA_DEPLOYMENT_CONTAINER_METADATA_NAME} should be"
                    f"set and value can be one of {', '.join(InferenceContainerTypeFamily.values())}."
                ) from err

        return container_type_key

    @telemetry(entry_point="plugin=deployment&action=list", name="aqua")
    def list(self, **kwargs) -> List["AquaDeployment"]:
        """List Aqua model deployments in a given compartment and under certain project.

        Parameters
        ----------
        kwargs
            Keyword arguments, such as compartment_id and project_id,
            for `list_call_get_all_results <https://docs.oracle.com/en-us/iaas/tools/python/2.118.1/api/pagination.html#oci.pagination.list_call_get_all_results>`_

        Returns
        -------
        List[AquaDeployment]:
            The list of the Aqua model deployments.
        """
        compartment_id = kwargs.pop("compartment_id", COMPARTMENT_OCID)

        model_deployments = self.list_resource(
            self.ds_client.list_model_deployments,
            compartment_id=compartment_id,
            **kwargs,
        )

        results = []
        for model_deployment in model_deployments:
            oci_aqua = (
                (
                    Tags.AQUA_TAG in model_deployment.freeform_tags
                    or Tags.AQUA_TAG.lower() in model_deployment.freeform_tags
                )
                if model_deployment.freeform_tags
                else False
            )

            if oci_aqua:
                results.append(
                    AquaDeployment.from_oci_model_deployment(
                        model_deployment, self.region
                    )
                )

                # log telemetry if MD is in active or failed state
                deployment_id = model_deployment.id
                state = model_deployment.lifecycle_state.upper()
                if state in ["ACTIVE", "FAILED"]:
                    # tracks unique deployments that were listed in the user compartment
                    # we arbitrarily choose last 8 characters of OCID to identify MD in telemetry
                    self.telemetry.record_event_async(
                        category="aqua/deployment",
                        action="list",
                        detail=get_ocid_substring(deployment_id, key_len=8),
                        value=state,
                    )

        logger.info(
            f"Fetched {len(results)} model deployments from compartment_id={compartment_id}."
        )
        # tracks number of times deployment listing was called
        self.telemetry.record_event_async(category="aqua/deployment", action="list")

        return results

    @telemetry(entry_point="plugin=deployment&action=delete", name="aqua")
    def delete(self, model_deployment_id: str):
        logger.info(f"Deleting model deployment {model_deployment_id}.")
        return self.ds_client.delete_model_deployment(
            model_deployment_id=model_deployment_id
        ).data

    @telemetry(entry_point="plugin=deployment&action=deactivate", name="aqua")
    def deactivate(self, model_deployment_id: str):
        logger.info(f"Deactivating model deployment {model_deployment_id}.")
        return self.ds_client.deactivate_model_deployment(
            model_deployment_id=model_deployment_id
        ).data

    @telemetry(entry_point="plugin=deployment&action=activate", name="aqua")
    def activate(self, model_deployment_id: str):
        logger.info(f"Activating model deployment {model_deployment_id}.")
        return self.ds_client.activate_model_deployment(
            model_deployment_id=model_deployment_id
        ).data

    @telemetry(entry_point="plugin=deployment&action=get", name="aqua")
    def get(self, model_deployment_id: str, **kwargs) -> "AquaDeploymentDetail":
        """Gets the information of Aqua model deployment.

        Parameters
        ----------
        model_deployment_id: str
            The OCID of the Aqua model deployment.
        kwargs
            Keyword arguments, for `get_model_deployment
            <https://docs.oracle.com/en-us/iaas/tools/python/2.119.1/api/data_science/client/oci.data_science.DataScienceClient.html#oci.data_science.DataScienceClient.get_model_deployment>`_

        Returns
        -------
        AquaDeploymentDetail:
            The instance of the Aqua model deployment details.
        """
        logger.info(f"Fetching model deployment details for {model_deployment_id}.")

        model_deployment = self.ds_client.get_model_deployment(
            model_deployment_id=model_deployment_id, **kwargs
        ).data

        oci_aqua = (
            (
                Tags.AQUA_TAG in model_deployment.freeform_tags
                or Tags.AQUA_TAG.lower() in model_deployment.freeform_tags
            )
            if model_deployment.freeform_tags
            else False
        )

        if not oci_aqua:
            raise AquaRuntimeError(
                f"Target deployment {model_deployment_id} is not Aqua deployment as it does not contain "
                f"{Tags.AQUA_TAG} tag."
            )

        log_id = ""
        log_group_id = ""
        log_name = ""
        log_group_name = ""

        logs = (
            model_deployment.category_log_details.access
            or model_deployment.category_log_details.predict
        )
        if logs:
            log_id = logs.log_id
            log_group_id = logs.log_group_id
        if log_id:
            log_name = get_resource_name(log_id)
        if log_group_id:
            log_group_name = get_resource_name(log_group_id)

        log_group_url = get_log_links(region=self.region, log_group_id=log_group_id)
        log_url = get_log_links(
            region=self.region,
            log_group_id=log_group_id,
            log_id=log_id,
            compartment_id=model_deployment.compartment_id,
            source_id=model_deployment.id,
        )

        aqua_deployment = AquaDeployment.from_oci_model_deployment(
            model_deployment, self.region
        )

        if Tags.MULTIMODEL_TYPE_TAG in model_deployment.freeform_tags:
            aqua_model_id = model_deployment.freeform_tags.get(
                Tags.AQUA_MODEL_ID_TAG, UNKNOWN
            )
            if not aqua_model_id:
                raise AquaRuntimeError(
                    f"Invalid multi model deployment {model_deployment_id}."
                    f"Make sure the {Tags.AQUA_MODEL_ID_TAG} tag is added to the deployment."
                )
            aqua_model = DataScienceModel.from_id(aqua_model_id)
            custom_metadata_list = aqua_model.custom_metadata_list
            multi_model_metadata_value = custom_metadata_list.get(
                ModelCustomMetadataFields.MULTIMODEL_METADATA,
                ModelCustomMetadataItem(
                    key=ModelCustomMetadataFields.MULTIMODEL_METADATA
                ),
            ).value
            if not multi_model_metadata_value:
                raise AquaRuntimeError(
                    f"Invalid multi-model deployment: {model_deployment_id}. "
                    f"Ensure that the required custom metadata `{ModelCustomMetadataFields.MULTIMODEL_METADATA}` is added to the AQUA multi-model `{aqua_model.display_name}` ({aqua_model.id})."
                )
            multi_model_metadata = json.loads(
                aqua_model.dsc_model.get_custom_metadata_artifact(
                    metadata_key_name=ModelCustomMetadataFields.MULTIMODEL_METADATA
                ).decode("utf-8")
            )
            aqua_deployment.models = [
                AquaMultiModelRef(**metadata) for metadata in multi_model_metadata
            ]

        return AquaDeploymentDetail(
            **vars(aqua_deployment),
            log_group=AquaResourceIdentifier(
                log_group_id, log_group_name, log_group_url
            ),
            log=AquaResourceIdentifier(log_id, log_name, log_url),
        )

    @telemetry(
        entry_point="plugin=deployment&action=get_deployment_config", name="aqua"
    )
    def get_deployment_config(self, model_id: str) -> AquaDeploymentConfig:
        """Gets the deployment config of given Aqua model.

        Parameters
        ----------
        model_id: str
            The OCID of the Aqua model.

        Returns
        -------
        AquaDeploymentConfig:
            An instance of AquaDeploymentConfig.
        """
        config = self.get_config_from_metadata(
            model_id, AquaModelMetadataKeys.DEPLOYMENT_CONFIGURATION
        ).config
        if config:
            logger.info(
                f"Fetched {AquaModelMetadataKeys.DEPLOYMENT_CONFIGURATION} from defined metadata for model: {model_id}."
            )
            return AquaDeploymentConfig(**(config or UNKNOWN_DICT))
        config = self.get_config(
            model_id,
            DEFINED_METADATA_TO_FILE_MAP.get(
                AquaModelMetadataKeys.DEPLOYMENT_CONFIGURATION.lower()
            ),
        ).config
        if not config:
            logger.debug(
                f"Deployment config for custom model: {model_id} is not available. Use defaults."
            )
        return AquaDeploymentConfig(**(config or UNKNOWN_DICT))

    @telemetry(
        entry_point="plugin=deployment&action=get_multimodel_deployment_config",
        name="aqua",
    )
    def get_multimodel_deployment_config(
        self,
        model_ids: List[str],
        primary_model_id: Optional[str] = None,
        **kwargs: Dict,
    ) -> ModelDeploymentConfigSummary:
        """
        Retrieves the deployment configuration for multiple models and calculates
        GPU allocations across all compatible shapes.

        More details:
        https://github.com/oracle-samples/oci-data-science-ai-samples/blob/main/ai-quick-actions/multimodel-deployment-tips.md#get_multimodel_deployment_config

        CLI example:
        ads aqua deployment get_multimodel_deployment_config --model_ids '["md_ocid1","md_ocid2"]'

        If a primary model ID is provided, GPU allocation will prioritize that model
        when selecting compatible shapes.

        Example:
        Assume all three models: A, B, and C, support the same shape: "BM.GPU.H100.8" and each supports the following GPU counts for that shape: 1, 2, 4, 8.
        If `no` primary model is specified, valid allocations could be: [2, 4, 2], [2, 2, 4], or [4, 2, 2]
        If `B` is set as the primary model, the allocation will be: [2, 4, 2], where B receives the maximum available GPU count

        Parameters
        ----------
        model_ids : List[str]
            A list of OCIDs for the Aqua models.
        primary_model_id : Optional[str]
            The OCID of the primary Aqua model. If provided, GPU allocation will prioritize
            this model. Otherwise, GPUs will be evenly allocated.
        **kwargs: Dict
            - compartment_id: str
                The compartment OCID to retrieve the model deployment shapes.

        Returns
        -------
        ModelDeploymentConfigSummary
            A summary of the model deployment configurations and GPU allocations.
        """
        if not model_ids:
            raise AquaValueError(
                "Model IDs were not provided. Please provide a valid list of model IDs to retrieve the multi-model deployment configuration."
            )

        compartment_id = kwargs.pop("compartment_id", COMPARTMENT_OCID)

        # Get the all model deployment available shapes in a given compartment
        available_shapes = self.list_shapes(compartment_id=compartment_id)

        return MultiModelDeploymentConfigLoader(
            deployment_app=self,
        ).load(
            shapes=available_shapes,
            model_ids=model_ids,
            primary_model_id=primary_model_id,
        )

    def get_deployment_default_params(
        self,
        model_id: str,
        instance_shape: str,
        gpu_count: int = None,
    ) -> List[str]:
        """Gets the default params set in the deployment configs for the given model and instance shape.

        Parameters
        ----------
        model_id: str
            The OCID of the Aqua model.

        instance_shape: (str).
            The shape of the instance used for deployment.

        gpu_count: (int, optional).
            The number of GPUs used by the Aqua model. Defaults to None.

        Returns
        -------
        List[str]:
            List of parameters from the loaded from deployment config json file. If not available, then an empty list
            is returned.

        """
        default_params = []
        config_params = {}
        model = DataScienceModel.from_id(model_id)
        try:
            container_type_key = model.custom_metadata_list.get(
                AQUA_DEPLOYMENT_CONTAINER_METADATA_NAME
            ).value
        except ValueError:
            container_type_key = UNKNOWN
            logger.debug(
                f"{AQUA_DEPLOYMENT_CONTAINER_METADATA_NAME} key is not available in the custom metadata field for model {model_id}."
            )

        if (
            container_type_key
            and container_type_key in InferenceContainerTypeFamily.values()
        ):
            deployment_config = self.get_deployment_config(model_id)

            instance_shape_config = deployment_config.configuration.get(
                instance_shape, ConfigurationItem()
            )

            if instance_shape_config.multi_model_deployment and gpu_count:
                gpu_params = instance_shape_config.multi_model_deployment

                for gpu_config in gpu_params:
                    if gpu_config.gpu_count == gpu_count:
                        config_params = gpu_config.parameters.get(
                            get_container_params_type(container_type_key), UNKNOWN
                        )
                        break

            else:
                config_params = instance_shape_config.parameters.get(
                    get_container_params_type(container_type_key), UNKNOWN
                )

            if config_params:
                params_list = get_params_list(config_params)
                restricted_params_set = get_restricted_params_by_container(
                    container_type_key
                )

                # remove restricted params from the list as user cannot override them during deployment
                for params in params_list:
                    if params.split()[0] not in restricted_params_set:
                        default_params.append(params)

        return default_params

    def validate_deployment_params(
        self,
        model_id: str,
        params: List[str] = None,
        container_family: str = None,
    ) -> Dict:
        """Validate if the deployment parameters passed by the user can be overridden. Parameter values are not
        validated, only param keys are validated.

        Parameters
        ----------
        model_id: str
            The OCID of the Aqua model.
        params : List[str], optional
            Params passed by the user.
        container_family: str
            The image family of model deployment container runtime. Required for unverified Aqua models.

        Returns
        -------
            Return a list of restricted params.

        """
        restricted_params = []
        if params:
            model = DataScienceModel.from_id(model_id)
            container_type_key = self._get_container_type_key(
                model=model, container_family=container_family
            )

            container_config = self.get_container_config_item(container_type_key)
            container_spec = container_config.spec if container_config else UNKNOWN
            cli_params = container_spec.cli_param if container_spec else UNKNOWN

            restricted_params = self._find_restricted_params(
                cli_params, params, container_type_key
            )

        if restricted_params:
            raise AquaValueError(
                f"Parameters {restricted_params} are set by Aqua "
                f"and cannot be overridden or are invalid."
            )
        return {"valid": True}

    @staticmethod
    def _find_restricted_params(
        default_params: Union[str, List[str]],
        user_params: Union[str, List[str]],
        container_family: str,
    ) -> List[str]:
        """Returns a list of restricted params that user chooses to override when creating an Aqua deployment.
        The default parameters coming from the container index json file cannot be overridden.

        Parameters
        ----------
        default_params:
            Inference container parameter string with default values.
        user_params:
            Inference container parameter string with user provided values.
        container_family: str
            The image family of model deployment container runtime.

        Returns
        -------
            A list with params keys common between params1 and params2.

        """
        restricted_params = []
        if default_params and user_params:
            default_params_dict = get_params_dict(default_params)
            user_params_dict = get_params_dict(user_params)

            restricted_params_set = get_restricted_params_by_container(container_family)
            for key, _items in user_params_dict.items():
                if key in default_params_dict or key in restricted_params_set:
                    restricted_params.append(key.lstrip("-"))

        return restricted_params

    @telemetry(entry_point="plugin=deployment&action=list_shapes", name="aqua")
    @cached(cache=TTLCache(maxsize=1, ttl=timedelta(minutes=5), timer=datetime.now))
    def list_shapes(self, **kwargs) -> List[ComputeShapeSummary]:
        """Lists the valid model deployment shapes.

        Parameters
        ----------
        kwargs
            Keyword arguments, such as compartment_id
            for `list_call_get_all_results <https://docs.oracle.com/en-us/iaas/tools/python/2.118.1/api/pagination.html#oci.pagination.list_call_get_all_results>`_

        Returns
        -------
        List[ComputeShapeSummary]:
            The list of the model deployment shapes.
        """
        compartment_id = kwargs.pop("compartment_id", COMPARTMENT_OCID)
        oci_shapes: list[ModelDeploymentShapeSummary] = self.list_resource(
            self.ds_client.list_model_deployment_shapes,
            compartment_id=compartment_id,
            **kwargs,
        )

        gpu_specs = load_gpu_shapes_index()

        return [
            ComputeShapeSummary(
                core_count=oci_shape.core_count,
                memory_in_gbs=oci_shape.memory_in_gbs,
                shape_series=oci_shape.shape_series,
                name=oci_shape.name,
                gpu_specs=gpu_specs.shapes.get(oci_shape.name)
                or gpu_specs.shapes.get(oci_shape.name.upper()),
            )
            for oci_shape in oci_shapes
        ]<|MERGE_RESOLUTION|>--- conflicted
+++ resolved
@@ -1,6 +1,7 @@
 #!/usr/bin/env python
 # Copyright (c) 2024, 2025 Oracle and/or its affiliates.
 # Licensed under the Universal Permissive License v 1.0 as shown at https://oss.oracle.com/licenses/upl/
+
 import json
 import shlex
 from datetime import datetime, timedelta
@@ -15,7 +16,6 @@
     AquaMultiModelRef,
     ComputeShapeSummary,
     ContainerPath,
-    ContainerSpec,
 )
 from ads.aqua.common.enums import InferenceContainerTypeFamily, ModelFormat, Tags
 from ads.aqua.common.errors import AquaRuntimeError, AquaValueError
@@ -34,7 +34,7 @@
     load_gpu_shapes_index,
     validate_cmd_var,
 )
-from ads.aqua.config.container_config import Usage
+from ads.aqua.config.container_config import AquaContainerConfig, Usage
 from ads.aqua.constants import (
     AQUA_MODEL_ARTIFACT_FILE,
     AQUA_MODEL_TYPE_CUSTOM,
@@ -230,14 +230,10 @@
             supported_container_families = [
                 container_config_item.family
                 for container_config_item in service_inference_containers
-<<<<<<< HEAD
-                if Usage.MULTI_MODEL.upper() in container_config_item.usages
-=======
                 if any(
-                    usage in container_config_item.usages
+                    usage.upper() in container_config_item.usages
                     for usage in [Usage.MULTI_MODEL, Usage.OTHER]
                 )
->>>>>>> 0ada1cc4
             ]
 
             if not supported_container_families:
@@ -557,7 +553,7 @@
         aqua_model: DataScienceModel,
         model_config_summary: ModelDeploymentConfigSummary,
         create_deployment_details: CreateModelDeploymentDetails,
-        container_config: Dict,
+        container_config: AquaContainerConfig,
     ) -> AquaDeployment:
         """Builds the environment variables required by multi deployment container and creates the deployment.
 
@@ -585,11 +581,10 @@
             model=aqua_model,
             container_family=create_deployment_details.container_family,
         )
-        container_spec = container_config.get(
-            ContainerSpec.CONTAINER_SPEC, UNKNOWN_DICT
-        ).get(container_type_key, UNKNOWN_DICT)
-
-        container_params = container_spec.get(ContainerSpec.CLI_PARM, UNKNOWN).strip()
+        container_config = self.get_container_config_item(container_type_key)
+        container_spec = container_config.spec if container_config else UNKNOWN
+
+        container_params = container_spec.cli_param if container_spec else UNKNOWN
 
         for model in create_deployment_details.models:
             user_params = build_params_string(model.env_var)
@@ -656,8 +651,10 @@
 
         env_var.update({AQUA_MULTI_MODEL_CONFIG: json.dumps({"models": model_config})})
 
-        for env in container_spec.get(ContainerSpec.ENV_VARS, []):
+        env_vars = container_spec.env_vars if container_spec else UNKNOWN_LIST
+        for env in env_vars:
             if isinstance(env, dict):
+                env = {k: v for k, v in env.items() if v}
                 for key, _ in env.items():
                     if key not in env_var:
                         env_var.update(env)
@@ -668,12 +665,11 @@
             create_deployment_details.container_image_uri
             or self.get_container_image(container_type=container_type_key)
         )
-        server_port = create_deployment_details.server_port or container_spec.get(
-            ContainerSpec.SERVER_PORT
-        )
-        health_check_port = (
-            create_deployment_details.health_check_port
-            or container_spec.get(ContainerSpec.HEALTH_CHECK_PORT)
+        server_port = create_deployment_details.server_port or (
+            container_spec.server_port if container_spec else None
+        )
+        health_check_port = create_deployment_details.health_check_port or (
+            container_spec.health_check_port if container_spec else None
         )
         tags = {
             Tags.AQUA_MODEL_ID_TAG: aqua_model.id,
