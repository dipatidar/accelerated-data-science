#!/usr/bin/env python
# Copyright (c) 2024 Oracle and/or its affiliates.
# Licensed under the Universal Permissive License v 1.0 as shown at https://oss.oracle.com/licenses/upl/

import logging
from typing import Dict, List, Optional, Union

from ads.aqua.app import AquaApp, logger
from ads.aqua.common.entities import ContainerSpec
from ads.aqua.common.enums import (
    InferenceContainerTypeFamily,
    Tags,
)
from ads.aqua.common.errors import AquaRuntimeError, AquaValueError
from ads.aqua.common.utils import (
    get_combined_params,
    get_container_config,
    get_container_image,
    get_container_params_type,
    get_model_by_reference_paths,
    get_ocid_substring,
    get_params_dict,
    get_params_list,
    get_resource_name,
    get_restricted_params_by_container,
    load_config,
    validate_cmd_var,
)
from ads.aqua.constants import (
    AQUA_MODEL_ARTIFACT_FILE,
    AQUA_MODEL_TYPE_CUSTOM,
    AQUA_MODEL_TYPE_SERVICE,
    MODEL_BY_REFERENCE_OSS_PATH_KEY,
    UNKNOWN,
    UNKNOWN_DICT,
)
from ads.aqua.data import AquaResourceIdentifier
from ads.aqua.finetuning.finetuning import FineTuneCustomMetadata
from ads.aqua.model import AquaModelApp
from ads.aqua.modeldeployment.entities import (
    AquaDeployment,
    AquaDeploymentDetail,
)
from ads.aqua.ui import ModelFormat
from ads.common.object_storage_details import ObjectStorageDetails
from ads.common.utils import get_log_links
from ads.config import (
    AQUA_CONFIG_FOLDER,
    AQUA_DEPLOYMENT_CONTAINER_CMD_VAR_METADATA_NAME,
    AQUA_DEPLOYMENT_CONTAINER_METADATA_NAME,
    AQUA_DEPLOYMENT_CONTAINER_URI_METADATA_NAME,
    AQUA_MODEL_DEPLOYMENT_CONFIG,
    AQUA_MODEL_DEPLOYMENT_CONFIG_DEFAULTS,
    COMPARTMENT_OCID,
)
from ads.model.datascience_model import DataScienceModel
from ads.model.deployment import (
    ModelDeployment,
    ModelDeploymentContainerRuntime,
    ModelDeploymentInfrastructure,
    ModelDeploymentMode,
)
from ads.telemetry import telemetry


class AquaDeploymentApp(AquaApp):
    """Provides a suite of APIs to interact with Aqua model deployments within the Oracle
    Cloud Infrastructure Data Science service, serving as an interface for deploying
    machine learning models.


    Methods
    -------
    create(model_id: str, instance_shape: str, display_name: str,...) -> AquaDeployment
        Creates a model deployment for Aqua Model.
    get(model_deployment_id: str) -> AquaDeployment:
        Retrieves details of an Aqua model deployment by its unique identifier.
    list(**kwargs) -> List[AquaModelSummary]:
        Lists all Aqua deployments within a specified compartment and/or project.
    get_deployment_config(self, model_id: str) -> Dict:
        Gets the deployment config of given Aqua model.

    Note:
        Use `ads aqua deployment <method_name> --help` to get more details on the parameters available.
        This class is designed to work within the Oracle Cloud Infrastructure
        and requires proper configuration and authentication set up to interact
        with OCI services.
    """

    @telemetry(entry_point="plugin=deployment&action=create", name="aqua")
    def create(
        self,
        model_id: str,
        instance_shape: str,
        display_name: str,
        instance_count: int = None,
        log_group_id: str = None,
        access_log_id: str = None,
        predict_log_id: str = None,
        compartment_id: str = None,
        project_id: str = None,
        description: str = None,
        bandwidth_mbps: int = None,
        web_concurrency: int = None,
        server_port: int = None,
        health_check_port: int = None,
        env_var: Dict = None,
        container_family: str = None,
        memory_in_gbs: Optional[float] = None,
        ocpus: Optional[float] = None,
        model_file: Optional[str] = None,
<<<<<<< HEAD
        container_image_uri: Optional[None] = None,
        cmd_var: List[str] = None,
=======
        private_endpoint_id: Optional[str] = None,
>>>>>>> 611b9d40
    ) -> "AquaDeployment":
        """
        Creates a new Aqua deployment

        Parameters
        ----------
        model_id: str
            The model OCID to deploy.
        compartment_id: str
            The compartment OCID
        project_id: str
            Target project to list deployments from.
        display_name: str
            The name of model deployment.
        description: str
            The description of the deployment.
        instance_count: (int, optional). Defaults to 1.
            The number of instance used for deployment.
        instance_shape: (str).
            The shape of the instance used for deployment.
        log_group_id: (str)
            The oci logging group id. The access log and predict log share the same log group.
        access_log_id: (str).
            The access log OCID for the access logs. https://docs.oracle.com/en-us/iaas/data-science/using/model_dep_using_logging.htm
        predict_log_id: (str).
            The predict log OCID for the predict logs. https://docs.oracle.com/en-us/iaas/data-science/using/model_dep_using_logging.htm
        bandwidth_mbps: (int). Defaults to 10.
            The bandwidth limit on the load balancer in Mbps.
        web_concurrency: str
            The number of worker processes/threads to handle incoming requests
        with_bucket_uri(bucket_uri)
            Sets the bucket uri when uploading large size model.
        server_port: (int).
            The server port for docker container image.
        health_check_port: (int).
            The health check port for docker container image.
        env_var : dict, optional
            Environment variable for the deployment, by default None.
        container_family: str
            The image family of model deployment container runtime.
        memory_in_gbs: float
            The memory in gbs for the shape selected.
        ocpus: float
            The ocpu count for the shape selected.
        model_file: str
            The file used for model deployment.
<<<<<<< HEAD
        container_image_uri: str
            The image of model deployment container runtime, ignored for service managed containers.
            Required parameter for BYOC based deployments if this parameter was not set during model registration.
        cmd_var: List[str]
            The cmd of model deployment container runtime.
=======
        private_endpoint_id: str
            The private endpoint id of model deployment.

>>>>>>> 611b9d40
        Returns
        -------
        AquaDeployment
            An Aqua deployment instance

        """
        # TODO validate if the service model has no artifact and if it requires import step before deployment.
        # Create a model catalog entry in the user compartment
        aqua_model = AquaModelApp().create(
            model_id=model_id, compartment_id=compartment_id, project_id=project_id
        )

        tags = {}
        for tag in [
            Tags.AQUA_SERVICE_MODEL_TAG,
            Tags.AQUA_FINE_TUNED_MODEL_TAG,
            Tags.AQUA_TAG,
        ]:
            if tag in aqua_model.freeform_tags:
                tags[tag] = aqua_model.freeform_tags[tag]

        tags.update({Tags.AQUA_MODEL_NAME_TAG: aqua_model.display_name})
        tags.update({Tags.TASK: aqua_model.freeform_tags.get(Tags.TASK, None)})

        # Set up info to get deployment config
        config_source_id = model_id
        model_name = aqua_model.display_name

        is_fine_tuned_model = Tags.AQUA_FINE_TUNED_MODEL_TAG in aqua_model.freeform_tags

        if is_fine_tuned_model:
            try:
                config_source_id = aqua_model.custom_metadata_list.get(
                    FineTuneCustomMetadata.FINE_TUNE_SOURCE
                ).value
                model_name = aqua_model.custom_metadata_list.get(
                    FineTuneCustomMetadata.FINE_TUNE_SOURCE_NAME
                ).value
            except ValueError as err:
                raise AquaValueError(
                    f"Either {FineTuneCustomMetadata.FINE_TUNE_SOURCE} or {FineTuneCustomMetadata.FINE_TUNE_SOURCE_NAME} is missing "
                    f"from custom metadata for the model {config_source_id}"
                ) from err

        # set up env and cmd var
        if not env_var:
            env_var = {}
        if not cmd_var:
            cmd_var = []

        try:
            model_path_prefix = aqua_model.custom_metadata_list.get(
                MODEL_BY_REFERENCE_OSS_PATH_KEY
            ).value.rstrip("/")
        except ValueError as err:
            raise AquaValueError(
                f"{MODEL_BY_REFERENCE_OSS_PATH_KEY} key is not available in the custom metadata field."
            ) from err

        if ObjectStorageDetails.is_oci_path(model_path_prefix):
            os_path = ObjectStorageDetails.from_path(model_path_prefix)
            model_path_prefix = os_path.filepath.rstrip("/")

        env_var.update({"BASE_MODEL": f"{model_path_prefix}"})

        if is_fine_tuned_model:
            _, fine_tune_output_path = get_model_by_reference_paths(
                aqua_model.model_file_description
            )

            if not fine_tune_output_path:
                raise AquaValueError(
                    "Fine tuned output path is not available in the model artifact."
                )

            os_path = ObjectStorageDetails.from_path(fine_tune_output_path)
            fine_tune_output_path = os_path.filepath.rstrip("/")

            env_var.update({"FT_MODEL": f"{fine_tune_output_path}"})

        container_type_key = self._get_container_type_key(
            model=aqua_model, container_family=container_family
        )

        container_image_uri = container_image_uri or get_container_image(
            container_type=container_type_key
        )
        if not container_image_uri:
            try:
                container_image_uri = aqua_model.custom_metadata_list.get(
                    AQUA_DEPLOYMENT_CONTAINER_URI_METADATA_NAME
                ).value
            except ValueError as err:
                raise AquaValueError(
                    f"{AQUA_DEPLOYMENT_CONTAINER_URI_METADATA_NAME} key is not available in the custom metadata "
                    f"field. Either re-register the model with custom container URI, or set container_image_uri "
                    f"parameter when creating this deployment."
                ) from err
        logging.info(
            f"Aqua Image used for deploying {aqua_model.id} : {container_image_uri}"
        )

        try:
            cmd_var_string = aqua_model.custom_metadata_list.get(
                AQUA_DEPLOYMENT_CONTAINER_CMD_VAR_METADATA_NAME
            ).value
            default_cmd_var = cmd_var_string.split(",")
            if default_cmd_var:
                cmd_var = validate_cmd_var(default_cmd_var, cmd_var)
            logging.info(f"CMD used for deploying {aqua_model.id} :{cmd_var}")
        except ValueError:
            logging.debug(
                f"CMD will be ignored for this deployment as {AQUA_DEPLOYMENT_CONTAINER_CMD_VAR_METADATA_NAME} "
                f"key is not available in the custom metadata field for this model."
            )
        except Exception as e:
            logging.error(
                f"There was an issue processing CMD arguments. Error: {str(e)}"
            )

        model_formats_str = aqua_model.freeform_tags.get(
            Tags.MODEL_FORMAT, ModelFormat.SAFETENSORS.value
        ).upper()
        model_format = model_formats_str.split(",")

        # Figure out a better way to handle this in future release
        if (
            ModelFormat.GGUF.value in model_format
            and container_type_key.lower()
            == InferenceContainerTypeFamily.AQUA_LLAMA_CPP_CONTAINER_FAMILY
        ):
            if model_file is not None:
                logger.info(
                    f"Overriding {model_file} as model_file for model {aqua_model.id}."
                )
            else:
                try:
                    model_file = aqua_model.custom_metadata_list.get(
                        AQUA_MODEL_ARTIFACT_FILE
                    ).value
                except ValueError as err:
                    raise AquaValueError(
                        f"{AQUA_MODEL_ARTIFACT_FILE} key is not available in the custom metadata field "
                        f"for model {aqua_model.id}. Either register the model with a default model_file or pass "
                        f"as a parameter when creating a deployment."
                    ) from err

            env_var.update({"BASE_MODEL_FILE": f"{model_file}"})
            tags.update({Tags.MODEL_ARTIFACT_FILE: model_file})

        # todo: use AquaContainerConfig.from_container_index_json instead.
        # Fetch the startup cli command for the container
        # container_index.json will have "containerSpec" section which will provide the cli params for
        # a given container family
        container_config = get_container_config()
        container_spec = container_config.get(ContainerSpec.CONTAINER_SPEC, {}).get(
            container_type_key, {}
        )
        # these params cannot be overridden for Aqua deployments
        params = container_spec.get(ContainerSpec.CLI_PARM, "")
        server_port = server_port or container_spec.get(
            ContainerSpec.SERVER_PORT
        )  # Give precendece to the input parameter
        health_check_port = health_check_port or container_spec.get(
            ContainerSpec.HEALTH_CHECK_PORT
        )  # Give precendece to the input parameter

        deployment_config = self.get_deployment_config(config_source_id)

        config_params = (
            deployment_config.get("configuration", UNKNOWN_DICT)
            .get(instance_shape, UNKNOWN_DICT)
            .get("parameters", UNKNOWN_DICT)
            .get(get_container_params_type(container_type_key), UNKNOWN)
        )

        # validate user provided params
        user_params = env_var.get("PARAMS", UNKNOWN)
        if user_params:
            # todo: remove this check in the future version, logic to be moved to container_index
            if (
                container_type_key.lower()
                == InferenceContainerTypeFamily.AQUA_LLAMA_CPP_CONTAINER_FAMILY
            ):
                # AQUA_LLAMA_CPP_CONTAINER_FAMILY container uses uvicorn that required model/server params
                # to be set as env vars
                raise AquaValueError(
                    f"Currently, parameters cannot be overridden for the container: {container_image_uri}. Please proceed "
                    f"with deployment without parameter overrides."
                )

            restricted_params = self._find_restricted_params(
                params, user_params, container_type_key
            )
            if restricted_params:
                raise AquaValueError(
                    f"Parameters {restricted_params} are set by Aqua "
                    f"and cannot be overridden or are invalid."
                )

        deployment_params = get_combined_params(config_params, user_params)

        params = f"{params} {deployment_params}".strip()
        if params:
            env_var.update({"PARAMS": params})

        for env in container_spec.get(ContainerSpec.ENV_VARS, []):
            if isinstance(env, dict):
                for key, _items in env.items():
                    if key not in env_var:
                        env_var.update(env)

        logging.info(f"Env vars used for deploying {aqua_model.id} :{env_var}")

        # Start model deployment
        # configure model deployment infrastructure
        infrastructure = (
            ModelDeploymentInfrastructure()
            .with_project_id(project_id)
            .with_compartment_id(compartment_id)
            .with_shape_name(instance_shape)
            .with_bandwidth_mbps(bandwidth_mbps)
            .with_replica(instance_count)
            .with_web_concurrency(web_concurrency)
            .with_private_endpoint_id(private_endpoint_id)
            .with_access_log(
                log_group_id=log_group_id,
                log_id=access_log_id,
            )
            .with_predict_log(
                log_group_id=log_group_id,
                log_id=predict_log_id,
            )
        )
        if memory_in_gbs and ocpus and infrastructure.shape_name.endswith("Flex"):
            infrastructure.with_shape_config_details(
                ocpus=ocpus,
                memory_in_gbs=memory_in_gbs,
            )
        # configure model deployment runtime
        container_runtime = (
            ModelDeploymentContainerRuntime()
            .with_image(container_image_uri)
            .with_server_port(server_port)
            .with_health_check_port(health_check_port)
            .with_env(env_var)
            .with_deployment_mode(ModelDeploymentMode.HTTPS)
            .with_model_uri(aqua_model.id)
            .with_region(self.region)
            .with_overwrite_existing_artifact(True)
            .with_remove_existing_artifact(True)
        )
        if cmd_var:
            container_runtime.with_cmd(cmd_var)

        # configure model deployment and deploy model on container runtime
        deployment = (
            ModelDeployment()
            .with_display_name(display_name)
            .with_description(description)
            .with_freeform_tags(**tags)
            .with_infrastructure(infrastructure)
            .with_runtime(container_runtime)
        ).deploy(wait_for_completion=False)

        model_type = (
            AQUA_MODEL_TYPE_CUSTOM if is_fine_tuned_model else AQUA_MODEL_TYPE_SERVICE
        )
        deployment_id = deployment.dsc_model_deployment.id
        # we arbitrarily choose last 8 characters of OCID to identify MD in telemetry
        telemetry_kwargs = {"ocid": get_ocid_substring(deployment_id, key_len=8)}

        # tracks unique deployments that were created in the user compartment
        self.telemetry.record_event_async(
            category=f"aqua/{model_type}/deployment",
            action="create",
            detail=model_name,
            **telemetry_kwargs,
        )
        # tracks the shape used for deploying the custom or service models by name
        self.telemetry.record_event_async(
            category=f"aqua/{model_type}/deployment/create",
            action="shape",
            detail=instance_shape,
            value=model_name,
        )

        return AquaDeployment.from_oci_model_deployment(
            deployment.dsc_model_deployment, self.region
        )

    @staticmethod
    def _get_container_type_key(model: DataScienceModel, container_family: str) -> str:
        container_type_key = UNKNOWN
        if container_family:
            container_type_key = container_family
        else:
            try:
                container_type_key = model.custom_metadata_list.get(
                    AQUA_DEPLOYMENT_CONTAINER_METADATA_NAME
                ).value
            except ValueError as err:
                raise AquaValueError(
                    f"{AQUA_DEPLOYMENT_CONTAINER_METADATA_NAME} key is not available in the custom metadata field "
                    f"for model {model.id}. For unverified Aqua models, {AQUA_DEPLOYMENT_CONTAINER_METADATA_NAME} should be"
                    f"set and value can be one of {', '.join(InferenceContainerTypeFamily.values())}."
                ) from err

        return container_type_key

    @telemetry(entry_point="plugin=deployment&action=list", name="aqua")
    def list(self, **kwargs) -> List["AquaDeployment"]:
        """List Aqua model deployments in a given compartment and under certain project.

        Parameters
        ----------
        kwargs
            Keyword arguments, such as compartment_id and project_id,
            for `list_call_get_all_results <https://docs.oracle.com/en-us/iaas/tools/python/2.118.1/api/pagination.html#oci.pagination.list_call_get_all_results>`_

        Returns
        -------
        List[AquaDeployment]:
            The list of the Aqua model deployments.
        """
        compartment_id = kwargs.pop("compartment_id", COMPARTMENT_OCID)

        model_deployments = self.list_resource(
            self.ds_client.list_model_deployments,
            compartment_id=compartment_id,
            **kwargs,
        )

        results = []
        for model_deployment in model_deployments:
            oci_aqua = (
                (
                    Tags.AQUA_TAG in model_deployment.freeform_tags
                    or Tags.AQUA_TAG.lower() in model_deployment.freeform_tags
                )
                if model_deployment.freeform_tags
                else False
            )

            if oci_aqua:
                results.append(
                    AquaDeployment.from_oci_model_deployment(
                        model_deployment, self.region
                    )
                )

                # log telemetry if MD is in active or failed state
                deployment_id = model_deployment.id
                state = model_deployment.lifecycle_state.upper()
                if state in ["ACTIVE", "FAILED"]:
                    # tracks unique deployments that were listed in the user compartment
                    # we arbitrarily choose last 8 characters of OCID to identify MD in telemetry
                    self.telemetry.record_event_async(
                        category="aqua/deployment",
                        action="list",
                        detail=get_ocid_substring(deployment_id, key_len=8),
                        value=state,
                    )

        # tracks number of times deployment listing was called
        self.telemetry.record_event_async(category="aqua/deployment", action="list")

        return results

    @telemetry(entry_point="plugin=deployment&action=get", name="aqua")
    def get(self, model_deployment_id: str, **kwargs) -> "AquaDeploymentDetail":
        """Gets the information of Aqua model deployment.

        Parameters
        ----------
        model_deployment_id: str
            The OCID of the Aqua model deployment.
        kwargs
            Keyword arguments, for `get_model_deployment
            <https://docs.oracle.com/en-us/iaas/tools/python/2.119.1/api/data_science/client/oci.data_science.DataScienceClient.html#oci.data_science.DataScienceClient.get_model_deployment>`_

        Returns
        -------
        AquaDeploymentDetail:
            The instance of the Aqua model deployment details.
        """
        model_deployment = self.ds_client.get_model_deployment(
            model_deployment_id=model_deployment_id, **kwargs
        ).data

        oci_aqua = (
            (
                Tags.AQUA_TAG in model_deployment.freeform_tags
                or Tags.AQUA_TAG.lower() in model_deployment.freeform_tags
            )
            if model_deployment.freeform_tags
            else False
        )

        if not oci_aqua:
            raise AquaRuntimeError(
                f"Target deployment {model_deployment_id} is not Aqua deployment."
            )

        log_id = ""
        log_group_id = ""
        log_name = ""
        log_group_name = ""

        logs = (
            model_deployment.category_log_details.access
            or model_deployment.category_log_details.predict
        )
        if logs:
            log_id = logs.log_id
            log_group_id = logs.log_group_id
        if log_id:
            log_name = get_resource_name(log_id)
        if log_group_id:
            log_group_name = get_resource_name(log_group_id)

        log_group_url = get_log_links(region=self.region, log_group_id=log_group_id)
        log_url = get_log_links(
            region=self.region,
            log_group_id=log_group_id,
            log_id=log_id,
            compartment_id=model_deployment.compartment_id,
            source_id=model_deployment.id,
        )

        return AquaDeploymentDetail(
            **vars(
                AquaDeployment.from_oci_model_deployment(model_deployment, self.region)
            ),
            log_group=AquaResourceIdentifier(
                log_group_id, log_group_name, log_group_url
            ),
            log=AquaResourceIdentifier(log_id, log_name, log_url),
        )

    @telemetry(
        entry_point="plugin=deployment&action=get_deployment_config", name="aqua"
    )
    def get_deployment_config(self, model_id: str) -> Dict:
        """Gets the deployment config of given Aqua model.

        Parameters
        ----------
        model_id: str
            The OCID of the Aqua model.

        Returns
        -------
        Dict:
            A dict of allowed deployment configs.
        """
        config = self.get_config(model_id, AQUA_MODEL_DEPLOYMENT_CONFIG)
        if not config:
            logger.info(f"Fetching default deployment config for model: {model_id}")
            config = load_config(
                AQUA_CONFIG_FOLDER,
                config_file_name=AQUA_MODEL_DEPLOYMENT_CONFIG_DEFAULTS,
            )
        return config

    def get_deployment_default_params(
        self,
        model_id: str,
        instance_shape: str,
    ) -> List[str]:
        """Gets the default params set in the deployment configs for the given model and instance shape.

        Parameters
        ----------
        model_id: str
            The OCID of the Aqua model.

        instance_shape: (str).
            The shape of the instance used for deployment.

        Returns
        -------
        List[str]:
            List of parameters from the loaded from deployment config json file. If not available, then an empty list
            is returned.

        """
        default_params = []
        model = DataScienceModel.from_id(model_id)
        try:
            container_type_key = model.custom_metadata_list.get(
                AQUA_DEPLOYMENT_CONTAINER_METADATA_NAME
            ).value
        except ValueError:
            container_type_key = UNKNOWN
            logger.debug(
                f"{AQUA_DEPLOYMENT_CONTAINER_METADATA_NAME} key is not available in the custom metadata field for model {model_id}."
            )

        if (
            container_type_key
            and container_type_key in InferenceContainerTypeFamily.values()
        ):
            deployment_config = self.get_deployment_config(model_id)
            config_params = (
                deployment_config.get("configuration", UNKNOWN_DICT)
                .get(instance_shape, UNKNOWN_DICT)
                .get("parameters", UNKNOWN_DICT)
                .get(get_container_params_type(container_type_key), UNKNOWN)
            )
            if config_params:
                params_list = get_params_list(config_params)
                restricted_params_set = get_restricted_params_by_container(
                    container_type_key
                )

                # remove restricted params from the list as user cannot override them during deployment
                for params in params_list:
                    if params.split()[0] not in restricted_params_set:
                        default_params.append(params)

        return default_params

    def validate_deployment_params(
        self,
        model_id: str,
        params: List[str] = None,
        container_family: str = None,
    ) -> Dict:
        """Validate if the deployment parameters passed by the user can be overridden. Parameter values are not
        validated, only param keys are validated.

        Parameters
        ----------
        model_id: str
            The OCID of the Aqua model.
        params : List[str], optional
            Params passed by the user.
        container_family: str
            The image family of model deployment container runtime. Required for unverified Aqua models.

        Returns
        -------
            Return a list of restricted params.

        """
        restricted_params = []
        if params:
            model = DataScienceModel.from_id(model_id)
            container_type_key = self._get_container_type_key(
                model=model, container_family=container_family
            )

            container_config = get_container_config()
            container_spec = container_config.get(ContainerSpec.CONTAINER_SPEC, {}).get(
                container_type_key, {}
            )
            cli_params = container_spec.get(ContainerSpec.CLI_PARM, "")

            restricted_params = self._find_restricted_params(
                cli_params, params, container_type_key
            )

        if restricted_params:
            raise AquaValueError(
                f"Parameters {restricted_params} are set by Aqua "
                f"and cannot be overridden or are invalid."
            )
        return {"valid": True}

    @staticmethod
    def _find_restricted_params(
        default_params: Union[str, List[str]],
        user_params: Union[str, List[str]],
        container_family: str,
    ) -> List[str]:
        """Returns a list of restricted params that user chooses to override when creating an Aqua deployment.
        The default parameters coming from the container index json file cannot be overridden.

        Parameters
        ----------
        default_params:
            Inference container parameter string with default values.
        user_params:
            Inference container parameter string with user provided values.
        container_family: str
            The image family of model deployment container runtime.

        Returns
        -------
            A list with params keys common between params1 and params2.

        """
        restricted_params = []
        if default_params and user_params:
            default_params_dict = get_params_dict(default_params)
            user_params_dict = get_params_dict(user_params)

            restricted_params_set = get_restricted_params_by_container(container_family)
            for key, _items in user_params_dict.items():
                if key in default_params_dict or key in restricted_params_set:
                    restricted_params.append(key.lstrip("-"))

        return restricted_params<|MERGE_RESOLUTION|>--- conflicted
+++ resolved
@@ -109,12 +109,9 @@
         memory_in_gbs: Optional[float] = None,
         ocpus: Optional[float] = None,
         model_file: Optional[str] = None,
-<<<<<<< HEAD
+        private_endpoint_id: Optional[str] = None,
         container_image_uri: Optional[None] = None,
         cmd_var: List[str] = None,
-=======
-        private_endpoint_id: Optional[str] = None,
->>>>>>> 611b9d40
     ) -> "AquaDeployment":
         """
         Creates a new Aqua deployment
@@ -161,17 +158,13 @@
             The ocpu count for the shape selected.
         model_file: str
             The file used for model deployment.
-<<<<<<< HEAD
+        private_endpoint_id: str
+            The private endpoint id of model deployment.
         container_image_uri: str
             The image of model deployment container runtime, ignored for service managed containers.
             Required parameter for BYOC based deployments if this parameter was not set during model registration.
         cmd_var: List[str]
             The cmd of model deployment container runtime.
-=======
-        private_endpoint_id: str
-            The private endpoint id of model deployment.
-
->>>>>>> 611b9d40
         Returns
         -------
         AquaDeployment
