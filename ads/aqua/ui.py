#!/usr/bin/env python
# Copyright (c) 2024, 2025 Oracle and/or its affiliates.
# Licensed under the Universal Permissive License v 1.0 as shown at https://oss.oracle.com/licenses/upl/
import concurrent.futures
from datetime import datetime, timedelta
from threading import Lock

from cachetools import TTLCache
from oci.exceptions import ServiceError
from oci.identity.models import Compartment

from ads.aqua import logger
from ads.aqua.app import AquaApp
from ads.aqua.common.enums import Tags
from ads.aqua.common.errors import AquaResourceAccessError, AquaValueError
<<<<<<< HEAD
from ads.aqua.common.utils import config_parser, sanitize_response
=======
from ads.aqua.common.utils import get_container_config, sanitize_response
from ads.aqua.config.container_config import AquaContainerConfig
>>>>>>> 1a81431e
from ads.aqua.constants import PRIVATE_ENDPOINT_TYPE
from ads.common import oci_client as oc
from ads.common.auth import default_signer
from ads.common.object_storage_details import ObjectStorageDetails
from ads.config import COMPARTMENT_OCID, DATA_SCIENCE_SERVICE_NAME, TENANCY_OCID
from ads.telemetry import telemetry


<<<<<<< HEAD
class ModelFormat(Enum):
    GGUF = "GGUF"
    SAFETENSORS = "SAFETENSORS"
    UNKNOWN = "UNKNOWN"

    def to_dict(self):
        return self.value


# todo: the container config spec information is shared across ui and deployment modules, move them
#   within ads.aqua.common.entities. In that case, check for circular imports due to usage of get_container_config.


@dataclass(repr=False)
class AquaContainerEvaluationConfig(DataClassSerializable):
    """
    Represents the evaluation configuration for the container.
    """

    inference_max_threads: Optional[int] = None
    inference_rps: Optional[int] = None
    inference_timeout: Optional[int] = None
    inference_retries: Optional[int] = None
    inference_backoff_factor: Optional[int] = None
    inference_delay: Optional[int] = None

    @classmethod
    def from_config(cls, config: dict) -> "AquaContainerEvaluationConfig":
        return cls(
            inference_max_threads=config.get("inference_max_threads"),
            inference_rps=config.get("inference_rps"),
            inference_timeout=config.get("inference_timeout"),
            inference_retries=config.get("inference_retries"),
            inference_backoff_factor=config.get("inference_backoff_factor"),
            inference_delay=config.get("inference_delay"),
        )

    def to_filtered_dict(self):
        return {
            field.name: getattr(self, field.name)
            for field in fields(self)
            if getattr(self, field.name) is not None
        }


@dataclass(repr=False)
class AquaContainerConfigSpec(DataClassSerializable):
    cli_param: str = None
    server_port: str = None
    health_check_port: str = None
    env_vars: List[dict] = None
    restricted_params: List[str] = None


@dataclass(repr=False)
class AquaContainerConfigItem(DataClassSerializable):
    """Represents an item of the AQUA container configuration."""

    class Platform(Enum):
        ARM_CPU = "ARM_CPU"
        NVIDIA_GPU = "NVIDIA_GPU"

        def to_dict(self):
            return self.value

        def __repr__(self):
            return repr(self.value)

    name: str = None
    version: str = None
    display_name: str = None
    family: str = None
    platforms: List[Platform] = None
    model_formats: List[ModelFormat] = None
    spec: AquaContainerConfigSpec = field(default_factory=AquaContainerConfigSpec)


@dataclass(repr=False)
class AquaContainerConfig(DataClassSerializable):
    """
    Represents a configuration with AQUA containers to be returned to the client.
    """

    inference: Dict[str, AquaContainerConfigItem] = field(default_factory=dict)
    finetune: Dict[str, AquaContainerConfigItem] = field(default_factory=dict)
    evaluate: Dict[str, AquaContainerConfigItem] = field(default_factory=dict)

    def to_dict(self):
        return {
            "inference": list(self.inference.values()),
            "finetune": list(self.finetune.values()),
            "evaluate": list(self.evaluate.values()),
        }

    @classmethod
    def from_container_index_json(
        cls,
        config: Optional[Dict] = None,
        enable_spec: Optional[bool] = False,
    ) -> "AquaContainerConfig":
        """
        Create an AquaContainerConfig instance from a container index JSON.

        Parameters
        ----------
        config : Dict
            The container index JSON.
        enable_spec: bool
            flag to check if container specification details should be fetched.

        Returns
        -------
        AquaContainerConfig
            The container configuration instance.
        """
        if not config:
            config = AquaApp().get_container_config()
        inference_items = {}
        finetune_items = {}
        evaluate_items = {}

        # extract inference containers
        for container_type, containers in config.items():
            if isinstance(containers, list):
                for container in containers:
                    platforms = [
                        AquaContainerConfigItem.Platform[platform]
                        for platform in container.get("platforms", [])
                    ]
                    model_formats = [
                        ModelFormat[model_format]
                        for model_format in container.get("modelFormats", [])
                    ]
                    container_spec = (
                        config.get(ContainerSpec.CONTAINER_SPEC, {}).get(
                            container_type, {}
                        )
                        if enable_spec
                        else None
                    )
                    container_item = AquaContainerConfigItem(
                        name=container.get("name", ""),
                        version=container.get("version", ""),
                        display_name=container.get(
                            "displayName", container.get("version", "")
                        ),
                        family=container_type,
                        platforms=platforms,
                        model_formats=model_formats,
                        spec=(
                            AquaContainerConfigSpec(
                                cli_param=container_spec.get(
                                    ContainerSpec.CLI_PARM, ""
                                ),
                                server_port=container_spec.get(
                                    ContainerSpec.SERVER_PORT, ""
                                ),
                                health_check_port=container_spec.get(
                                    ContainerSpec.HEALTH_CHECK_PORT, ""
                                ),
                                env_vars=container_spec.get(ContainerSpec.ENV_VARS, []),
                                restricted_params=container_spec.get(
                                    ContainerSpec.RESTRICTED_PARAMS, []
                                ),
                            )
                            if container_spec
                            else None
                        ),
                    )
                    if container.get("type").lower() == "inference":
                        inference_items[container_type] = container_item
                    elif (
                        container.get("type").lower() == "fine_tune"
                        or container_type == "odsc-llm-fine-tuning"
                    ):
                        finetune_items[container_type] = container_item
                    elif (
                        container.get("type").lower() == "evaluation"
                        or container_type == "odsc-llm-evaluate"
                    ):
                        evaluate_items[container_type] = container_item

        return AquaContainerConfig(
            inference=inference_items, finetune=finetune_items, evaluate=evaluate_items
        )


=======
>>>>>>> 1a81431e
class AquaUIApp(AquaApp):
    """Contains APIs for supporting Aqua UI.

    Attributes
    ----------

    Methods
    -------
    list_log_groups(self, **kwargs) -> List[Dict]
        Lists all log groups for the specified compartment or tenancy.
    list_logs(self, **kwargs) -> List[Dict]
        Lists the specified log group's log objects.
    list_compartments(self, **kwargs) -> List[Dict]
        Lists the compartments in a specified compartment.
    list_containers(self, **kwargs) -> AquaContainerConfig
        Containers config to be returned to the client.
    """

    _compartments_cache = TTLCache(
        maxsize=10, ttl=timedelta(hours=2), timer=datetime.now
    )
    _cache_lock = Lock()

    @telemetry(entry_point="plugin=ui&action=list_log_groups", name="aqua")
    def list_log_groups(self, **kwargs) -> str:
        """Lists all log groups for the specified compartment or tenancy. This is a pass through the OCI list_log_groups
        API.

        Parameters
        ----------
        kwargs
            Keyword arguments, such as compartment_id,
            for `list_log_groups <https://docs.oracle.com/en-us/iaas/tools/python/2.119.1/api/logging/client/oci.logging.LoggingManagementClient.html#oci.logging.LoggingManagementClient.list_log_groups>`_

        Returns
        -------
            str has json representation of oci.logging.models.log_group.LogGroup
        """

        compartment_id = kwargs.pop("compartment_id", COMPARTMENT_OCID)

        res = self.logging_client.list_log_groups(
            compartment_id=compartment_id, **kwargs
        ).data
        return sanitize_response(oci_client=self.logging_client, response=res)

    @telemetry(entry_point="plugin=ui&action=list_logs", name="aqua")
    def list_logs(self, **kwargs) -> str:
        """Lists the specified log group's log objects. This is a pass through the OCI list_log_groups
        API.

        Parameters
        ----------
        kwargs
            Keyword arguments, such as log_group_id, log_type
            for `list_logs <https://docs.oracle.com/en-us/iaas/tools/python/2.119.1/api/logging/client/oci.logging.LoggingManagementClient.html#oci.logging.LoggingManagementClient.list_logs>`_

        Returns
        -------
        str:
            str has json representation of oci.logging.models.log_summary.LogSummary
        """
        log_group_id = kwargs.pop("log_group_id")

        res = self.logging_client.list_logs(log_group_id=log_group_id, **kwargs).data
        return sanitize_response(oci_client=self.logging_client, response=res)

    @telemetry(entry_point="plugin=ui&action=list_compartments", name="aqua")
    def list_compartments(self) -> str:
        """Lists the compartments in a tenancy specified by TENANCY_OCID env variable. This is a pass through the OCI list_compartments
        API.

        Returns
        -------
        str:
            str has json representation of oci.identity.models.Compartment
        """
        try:
            if not TENANCY_OCID:
                raise AquaValueError(
                    "TENANCY_OCID must be available in environment"
                    " variables to list the sub compartments."
                )

            if TENANCY_OCID in self._compartments_cache:
                logger.info(
                    f"Returning compartments list in {TENANCY_OCID} from cache."
                )
                return self._compartments_cache.get(TENANCY_OCID)

            compartments = []
            # User may not have permissions to list compartment.
            try:
                compartments.extend(
                    self.list_resource(
                        list_func_ref=self.identity_client.list_compartments,
                        compartment_id=TENANCY_OCID,
                        compartment_id_in_subtree=True,
                        access_level="ANY",
                    )
                )
            except ServiceError:
                logger.error(
                    f"ERROR: Unable to list all sub compartment in tenancy {TENANCY_OCID}."
                )
                try:
                    compartments.append(
                        self.list_resource(
                            list_func_ref=self.identity_client.list_compartments,
                            compartment_id=TENANCY_OCID,
                        )
                    )
                except ServiceError:
                    logger.error(
                        f"ERROR: Unable to list all child compartment in tenancy {TENANCY_OCID}."
                    )
            try:
                root_compartment = self.identity_client.get_compartment(
                    TENANCY_OCID
                ).data
                compartments.insert(0, root_compartment)
            except ServiceError:
                logger.error(
                    f"ERROR: Unable to get details of the root compartment {TENANCY_OCID}."
                )
                compartments.insert(
                    0,
                    Compartment(id=TENANCY_OCID, name=" ** Root - Name N/A **"),
                )
            # convert the string of the results flattened as a dict
            res = sanitize_response(
                oci_client=self.identity_client, response=compartments
            )

            # cache compartment results
            self._compartments_cache.__setitem__(key=TENANCY_OCID, value=res)

            return res

        # todo : update this once exception handling is set up
        except ServiceError as se:
            raise se

    def get_default_compartment(self) -> dict:
        """Returns user compartment OCID fetched from environment variables.

        Returns
        -------
        dict:
            The compartment ocid.
        """
        if not COMPARTMENT_OCID:
            logger.error("No compartment id found from environment variables.")
        return {"compartment_id": COMPARTMENT_OCID}

    def clear_compartments_list_cache(self) -> dict:
        """Allows caller to clear compartments list cache
        Returns
        -------
            dict with the key used, and True if cache has the key that needs to be deleted.
        """
        res = {}
        logger.info("Clearing list_compartments cache")
        with self._cache_lock:
            if TENANCY_OCID in self._compartments_cache:
                self._compartments_cache.pop(key=TENANCY_OCID)
                res = {
                    "key": {
                        "tenancy_ocid": TENANCY_OCID,
                    },
                    "cache_deleted": True,
                }
        return res

    @telemetry(entry_point="plugin=ui&action=list_model_version_sets", name="aqua")
    def list_model_version_sets(self, target_tag: str = None, **kwargs) -> str:
        """Lists all model version sets for the specified compartment or tenancy.

        Parameters
        ----------
        target_tag: str
            Required Tag for the targeting model version sets.
        **kwargs
            Addtional arguments, such as `compartment_id`,
            for `list_model_version_sets <https://docs.oracle.com/en-us/iaas/tools/python/2.121.0/api/data_science/client/oci.data_science.DataScienceClient.html#oci.data_science.DataScienceClient.list_model_version_sets>`_

        Returns
        -------
            str has json representation of `oci.data_science.models.ModelVersionSetSummary`.
        """
        compartment_id = kwargs.pop("compartment_id", COMPARTMENT_OCID)
        target_resource = (
            "experiments" if target_tag == Tags.AQUA_EVALUATION else "modelversionsets"
        )
        logger.info(f"Loading {target_resource} from compartment: {compartment_id}")

        items = self.list_resource(
            self.ds_client.list_model_version_sets,
            compartment_id=compartment_id,
            **kwargs,
        )

        if target_tag is not None:
            res = []
            for item in items:
                if target_tag in item.freeform_tags:
                    res.append(item)
        else:
            res = items

        return sanitize_response(oci_client=self.ds_client, response=res)

    @telemetry(entry_point="plugin=ui&action=list_buckets", name="aqua")
    def list_buckets(self, **kwargs) -> list:
        """Lists all buckets for the specified compartment.

        Parameters
        ----------
        **kwargs
            Addtional arguments, such as `compartment_id`,
            for `list_buckets <https://docs.oracle.com/en-us/iaas/tools/python/2.122.0/api/object_storage/client/oci.object_storage.ObjectStorageClient.html?highlight=list%20bucket#oci.object_storage.ObjectStorageClient.list_buckets>`_

        Returns
        -------
            str has json representation of `oci.object_storage.models.BucketSummary`."""
        compartment_id = kwargs.pop("compartment_id", COMPARTMENT_OCID)
        logger.info(f"Loading buckets summary from compartment: {compartment_id}")

        versioned = kwargs.pop("versioned", False)

        os_client = oc.OCIClientFactory(**default_signer()).object_storage
        namespace_name = os_client.get_namespace(compartment_id=compartment_id).data
        logger.info(f"Object Storage namespace is `{namespace_name}`.")

        response = os_client.list_buckets(
            namespace_name=namespace_name,
            compartment_id=compartment_id,
            limit=1000,
            **kwargs,
        ).data

        if response and versioned:
            with concurrent.futures.ThreadPoolExecutor(max_workers=10) as executor:
                result = list(
                    filter(None, executor.map(self._is_bucket_versioned, response))
                )
        else:
            result = response

        return sanitize_response(oci_client=os_client, response=result)

    @staticmethod
    def _is_bucket_versioned(response):
        bucket_name = response.name
        namespace = response.namespace
        bucket_uri = f"oci://{bucket_name}@{namespace}"
        if ObjectStorageDetails.from_path(bucket_uri).is_bucket_versioned():
            return response
        else:
            return None

    @telemetry(entry_point="plugin=ui&action=list_job_shapes", name="aqua")
    def list_job_shapes(self, **kwargs) -> list:
        """Lists all available job shapes for the specified compartment.

        Parameters
        ----------
        **kwargs
            Additional arguments, such as `compartment_id`,
            for `list_job_shapes <https://docs.oracle.com/en-us/iaas/tools/python/2.122.0/api/data_science/client/oci.data_science.DataScienceClient.html#oci.data_science.DataScienceClient.list_job_shapes>`_

        Returns
        -------
            str has json representation of `oci.data_science.models.JobShapeSummary`."""
        compartment_id = kwargs.pop("compartment_id", COMPARTMENT_OCID)
        logger.info(f"Loading job shape summary from compartment: {compartment_id}")

        res = self.ds_client.list_job_shapes(
            compartment_id=compartment_id, **kwargs
        ).data
        return sanitize_response(oci_client=self.ds_client, response=res)

    @telemetry(entry_point="plugin=ui&action=list_model_deployment_shapes", name="aqua")
    def list_model_deployment_shapes(self, **kwargs) -> list:
        """Lists all available shapes for model deployment in the specified compartment.

        Parameters
        ----------
        **kwargs
            Additional arguments, such as `compartment_id`,
            for `list_model_deployment_shapes <https://docs.oracle.com/en-us/iaas/api/#/en/data-science/20190101/ModelDeploymentShapeSummary/ListModelDeploymentShapes>`_

        Returns
        -------
        str has json representation of `oci.data_science.models.ModelDeploymentShapeSummary`.
        """
        compartment_id = kwargs.pop("compartment_id", COMPARTMENT_OCID)
        logger.info(
            f"Loading model deployment shape summary from compartment: {compartment_id}"
        )
        res = self.ds_client.list_model_deployment_shapes(
            compartment_id=compartment_id, **kwargs
        ).data
        return sanitize_response(oci_client=self.ds_client, response=res)

    @telemetry(entry_point="plugin=ui&action=list_vcn", name="aqua")
    def list_vcn(self, **kwargs) -> list:
        """Lists the virtual cloud networks (VCNs) in the specified compartment.

        Parameters
        ----------
        **kwargs
            Addtional arguments, such as `compartment_id`,
            for `list_vcns <https://docs.oracle.com/iaas/api/#/en/iaas/20160918/Vcn/ListVcns>`_

        Returns
        -------
            json representation of `oci.core.models.Vcn`."""

        compartment_id = kwargs.pop("compartment_id", COMPARTMENT_OCID)
        logger.info(f"Loading VCN list from compartment: {compartment_id}")

        # todo: add _vcn_client in init in AquaApp, then add a property vcn_client which does lazy init
        #   of _vcn_client. Do this for all clients in AquaApp
        vcn_client = oc.OCIClientFactory(**default_signer()).virtual_network
        res = vcn_client.list_vcns(compartment_id=compartment_id).data
        return sanitize_response(oci_client=vcn_client, response=res)

    @telemetry(entry_point="plugin=ui&action=list_subnets", name="aqua")
    def list_subnets(self, **kwargs) -> list:
        """Lists the subnets in the specified VCN and the specified compartment.

        Parameters
        ----------
        **kwargs
            Addtional arguments, such as `compartment_id`,
            for `list_vcns <https://docs.oracle.com/iaas/api/#/en/iaas/20160918/Subnet/ListSubnets>`_

        Returns
        -------
            json representation of `oci.core.models.Subnet`."""

        compartment_id = kwargs.pop("compartment_id", COMPARTMENT_OCID)
        vcn_id = kwargs.pop("vcn_id", None)
        logger.info(
            f"Loading subnet list from compartment: {compartment_id} for VCN: {vcn_id}"
        )

        vcn_client = oc.OCIClientFactory(**default_signer()).virtual_network
        res = vcn_client.list_subnets(compartment_id=compartment_id, vcn_id=vcn_id).data

        return sanitize_response(oci_client=vcn_client, response=res)

    @telemetry(entry_point="plugin=ui&action=list_private_endpoints", name="aqua")
    def list_private_endpoints(self, **kwargs) -> list:
        """Lists the private endpoints in the specified compartment.
        Data seicne private endpoints have two types: `NOTEBOOK_SESSION` and `MODEL_DEPLOYMENT`.
        This api will by default list `MODEL_DEPLOYMENT` type as needed by AQUA model deployment.

        Parameters
        ----------
        **kwargs
            Addtional arguments, such as `compartment_id`,
            for `list_data_science_private_endpoints <https://docs.oracle.com/en-us/iaas/tools/python/latest/api/data_science/client/oci.data_science.DataScienceClient.html#oci.data_science.DataScienceClient.list_data_science_private_endpoints>`_

        Returns
        -------
            json representation of `oci.data_science.models.DataSciencePrivateEndpointSummary`.
        """
        compartment_id = kwargs.pop("compartment_id", COMPARTMENT_OCID)
        resource_type = kwargs.pop("resource_type", PRIVATE_ENDPOINT_TYPE)
        logger.info(f"Loading private endpoints from compartment: {compartment_id}")

        res = self.ds_client.list_data_science_private_endpoints(
            compartment_id=compartment_id, data_science_resource_type=resource_type
        ).data

        return sanitize_response(oci_client=self.ds_client, response=res)

    @telemetry(entry_point="plugin=ui&action=get_shape_availability", name="aqua")
    def get_shape_availability(self, **kwargs):
        """
        For a given compartmentId, resource limit name, and scope, returns the number of available resources associated
        with the given limit.
        Parameters
        ----------
        kwargs
            instance_shape: (str).
                The shape of the instance used for deployment.

            **kwargs
            Addtional arguments, such as `compartment_id`,
            for `get_resource_availability <https://docs.oracle.com/iaas/api/#/en/limits/20181025/ResourceAvailability/GetResourceAvailability>`_

        Returns
        -------
        dict:
            available resource count.

        """
        compartment_id = kwargs.pop("compartment_id", COMPARTMENT_OCID)
        instance_shape = kwargs.pop("instance_shape", None)
        limit_name = kwargs.pop("limit_name", None)

        if not instance_shape:
            raise AquaValueError("instance_shape argument is required.")

        limits_client = oc.OCIClientFactory(**default_signer()).limits

        try:
            res = limits_client.get_resource_availability(
                DATA_SCIENCE_SERVICE_NAME, limit_name, compartment_id, **kwargs
            ).data
        except ServiceError as se:
            raise AquaResourceAccessError(
                f"Could not check limits availability for the shape {instance_shape}. Make sure you have the necessary policy to check limits availability.",
                service_payload=se.args[0] if se.args else None,
            ) from None

        available = res.available

        try:
            cards = int(instance_shape.split(".")[-1])
        except Exception:
            cards = 1

        response = {"available_count": available}

        if available < cards:
            raise AquaValueError(
                f"Inadequate resource is available to create the {instance_shape} resource. The number of available "
                f"resource associated with the limit name {limit_name} is {available}.",
                service_payload=response,
            )

        return response

    @telemetry(entry_point="plugin=ui&action=is_bucket_versioned", name="aqua")
    def is_bucket_versioned(self, bucket_uri: str):
        """Check if the given bucket is versioned. Required check for fine-tuned model creation process where the model
        weights are stored.

        Parameters
        ----------
        bucket_uri

        Returns
        -------
            dict:
                is_versioned flag that informs whether it is versioned or not.

        """
        if ObjectStorageDetails.from_path(bucket_uri).is_bucket_versioned():
            is_versioned = True
            message = f"Model artifact bucket {bucket_uri} is versioned."
        else:
            is_versioned = False
            message = f"Model artifact bucket {bucket_uri} is not versioned. Check if the path exists and enable versioning on the bucket to proceed with model creation."

        return {"is_versioned": is_versioned, "message": message}

    @telemetry(entry_point="plugin=ui&action=list_containers", name="aqua")
    def list_containers(self) -> AquaContainerConfig:
        """
        Lists the AQUA containers.

        Returns
        -------
        AquaContainerConfig
            The AQUA containers configurations.
        """
        return AquaContainerConfig.from_container_index_json(
            config=config_parser(self.ds_client.list_containers().data),
            enable_spec=True,
        )<|MERGE_RESOLUTION|>--- conflicted
+++ resolved
@@ -13,12 +13,8 @@
 from ads.aqua.app import AquaApp
 from ads.aqua.common.enums import Tags
 from ads.aqua.common.errors import AquaResourceAccessError, AquaValueError
-<<<<<<< HEAD
-from ads.aqua.common.utils import config_parser, sanitize_response
-=======
-from ads.aqua.common.utils import get_container_config, sanitize_response
+from ads.aqua.common.utils import sanitize_response
 from ads.aqua.config.container_config import AquaContainerConfig
->>>>>>> 1a81431e
 from ads.aqua.constants import PRIVATE_ENDPOINT_TYPE
 from ads.common import oci_client as oc
 from ads.common.auth import default_signer
@@ -27,196 +23,6 @@
 from ads.telemetry import telemetry
 
 
-<<<<<<< HEAD
-class ModelFormat(Enum):
-    GGUF = "GGUF"
-    SAFETENSORS = "SAFETENSORS"
-    UNKNOWN = "UNKNOWN"
-
-    def to_dict(self):
-        return self.value
-
-
-# todo: the container config spec information is shared across ui and deployment modules, move them
-#   within ads.aqua.common.entities. In that case, check for circular imports due to usage of get_container_config.
-
-
-@dataclass(repr=False)
-class AquaContainerEvaluationConfig(DataClassSerializable):
-    """
-    Represents the evaluation configuration for the container.
-    """
-
-    inference_max_threads: Optional[int] = None
-    inference_rps: Optional[int] = None
-    inference_timeout: Optional[int] = None
-    inference_retries: Optional[int] = None
-    inference_backoff_factor: Optional[int] = None
-    inference_delay: Optional[int] = None
-
-    @classmethod
-    def from_config(cls, config: dict) -> "AquaContainerEvaluationConfig":
-        return cls(
-            inference_max_threads=config.get("inference_max_threads"),
-            inference_rps=config.get("inference_rps"),
-            inference_timeout=config.get("inference_timeout"),
-            inference_retries=config.get("inference_retries"),
-            inference_backoff_factor=config.get("inference_backoff_factor"),
-            inference_delay=config.get("inference_delay"),
-        )
-
-    def to_filtered_dict(self):
-        return {
-            field.name: getattr(self, field.name)
-            for field in fields(self)
-            if getattr(self, field.name) is not None
-        }
-
-
-@dataclass(repr=False)
-class AquaContainerConfigSpec(DataClassSerializable):
-    cli_param: str = None
-    server_port: str = None
-    health_check_port: str = None
-    env_vars: List[dict] = None
-    restricted_params: List[str] = None
-
-
-@dataclass(repr=False)
-class AquaContainerConfigItem(DataClassSerializable):
-    """Represents an item of the AQUA container configuration."""
-
-    class Platform(Enum):
-        ARM_CPU = "ARM_CPU"
-        NVIDIA_GPU = "NVIDIA_GPU"
-
-        def to_dict(self):
-            return self.value
-
-        def __repr__(self):
-            return repr(self.value)
-
-    name: str = None
-    version: str = None
-    display_name: str = None
-    family: str = None
-    platforms: List[Platform] = None
-    model_formats: List[ModelFormat] = None
-    spec: AquaContainerConfigSpec = field(default_factory=AquaContainerConfigSpec)
-
-
-@dataclass(repr=False)
-class AquaContainerConfig(DataClassSerializable):
-    """
-    Represents a configuration with AQUA containers to be returned to the client.
-    """
-
-    inference: Dict[str, AquaContainerConfigItem] = field(default_factory=dict)
-    finetune: Dict[str, AquaContainerConfigItem] = field(default_factory=dict)
-    evaluate: Dict[str, AquaContainerConfigItem] = field(default_factory=dict)
-
-    def to_dict(self):
-        return {
-            "inference": list(self.inference.values()),
-            "finetune": list(self.finetune.values()),
-            "evaluate": list(self.evaluate.values()),
-        }
-
-    @classmethod
-    def from_container_index_json(
-        cls,
-        config: Optional[Dict] = None,
-        enable_spec: Optional[bool] = False,
-    ) -> "AquaContainerConfig":
-        """
-        Create an AquaContainerConfig instance from a container index JSON.
-
-        Parameters
-        ----------
-        config : Dict
-            The container index JSON.
-        enable_spec: bool
-            flag to check if container specification details should be fetched.
-
-        Returns
-        -------
-        AquaContainerConfig
-            The container configuration instance.
-        """
-        if not config:
-            config = AquaApp().get_container_config()
-        inference_items = {}
-        finetune_items = {}
-        evaluate_items = {}
-
-        # extract inference containers
-        for container_type, containers in config.items():
-            if isinstance(containers, list):
-                for container in containers:
-                    platforms = [
-                        AquaContainerConfigItem.Platform[platform]
-                        for platform in container.get("platforms", [])
-                    ]
-                    model_formats = [
-                        ModelFormat[model_format]
-                        for model_format in container.get("modelFormats", [])
-                    ]
-                    container_spec = (
-                        config.get(ContainerSpec.CONTAINER_SPEC, {}).get(
-                            container_type, {}
-                        )
-                        if enable_spec
-                        else None
-                    )
-                    container_item = AquaContainerConfigItem(
-                        name=container.get("name", ""),
-                        version=container.get("version", ""),
-                        display_name=container.get(
-                            "displayName", container.get("version", "")
-                        ),
-                        family=container_type,
-                        platforms=platforms,
-                        model_formats=model_formats,
-                        spec=(
-                            AquaContainerConfigSpec(
-                                cli_param=container_spec.get(
-                                    ContainerSpec.CLI_PARM, ""
-                                ),
-                                server_port=container_spec.get(
-                                    ContainerSpec.SERVER_PORT, ""
-                                ),
-                                health_check_port=container_spec.get(
-                                    ContainerSpec.HEALTH_CHECK_PORT, ""
-                                ),
-                                env_vars=container_spec.get(ContainerSpec.ENV_VARS, []),
-                                restricted_params=container_spec.get(
-                                    ContainerSpec.RESTRICTED_PARAMS, []
-                                ),
-                            )
-                            if container_spec
-                            else None
-                        ),
-                    )
-                    if container.get("type").lower() == "inference":
-                        inference_items[container_type] = container_item
-                    elif (
-                        container.get("type").lower() == "fine_tune"
-                        or container_type == "odsc-llm-fine-tuning"
-                    ):
-                        finetune_items[container_type] = container_item
-                    elif (
-                        container.get("type").lower() == "evaluation"
-                        or container_type == "odsc-llm-evaluate"
-                    ):
-                        evaluate_items[container_type] = container_item
-
-        return AquaContainerConfig(
-            inference=inference_items, finetune=finetune_items, evaluate=evaluate_items
-        )
-
-
-=======
->>>>>>> 1a81431e
 class AquaUIApp(AquaApp):
     """Contains APIs for supporting Aqua UI.
 
@@ -689,6 +495,6 @@
             The AQUA containers configurations.
         """
         return AquaContainerConfig.from_container_index_json(
-            config=config_parser(self.ds_client.list_containers().data),
+            config=AquaApp().get_container_config(),
             enable_spec=True,
         )