--- conflicted
+++ resolved
@@ -975,14 +975,15 @@
         # gguf extension exist.
         if {ModelFormat.SAFETENSORS, ModelFormat.GGUF}.issubset(set(model_formats)):
             if (
-                import_model_details.inference_container.lower() == InferenceContainerTypeFamily.AQUA_LLAMA_CPP_CONTAINER_FAMILY
+                import_model_details.inference_container.lower()
+                == InferenceContainerTypeFamily.AQUA_LLAMA_CPP_CONTAINER_FAMILY
             ):
                 self._validate_gguf_format(
                     import_model_details=import_model_details,
                     verified_model=verified_model,
                     gguf_model_files=gguf_model_files,
                     validation_result=validation_result,
-                    model_name=model_name
+                    model_name=model_name,
                 )
             else:
                 self._validate_safetensor_format(
@@ -990,7 +991,7 @@
                     verified_model=verified_model,
                     validation_result=validation_result,
                     hf_download_config_present=hf_download_config_present,
-                    model_name=model_name
+                    model_name=model_name,
                 )
         elif ModelFormat.SAFETENSORS in model_formats:
             self._validate_safetensor_format(
@@ -998,7 +999,7 @@
                 verified_model=verified_model,
                 validation_result=validation_result,
                 hf_download_config_present=hf_download_config_present,
-                model_name=model_name
+                model_name=model_name,
             )
         elif ModelFormat.GGUF in model_formats:
             self._validate_gguf_format(
@@ -1006,7 +1007,7 @@
                 verified_model=verified_model,
                 gguf_model_files=gguf_model_files,
                 validation_result=validation_result,
-                model_name=model_name
+                model_name=model_name,
             )
 
         return validation_result
@@ -1017,7 +1018,7 @@
         verified_model: DataScienceModel = None,
         validation_result: ModelValidationResult = None,
         hf_download_config_present: bool = None,
-        model_name: str = None
+        model_name: str = None,
     ):
         if import_model_details.download_from_hf:
             # validates config.json exists for safetensors model from hugginface
@@ -1044,20 +1045,13 @@
                 ) from ex
             else:
                 try:
-                    metadata_model_type = (
-                        verified_model.custom_metadata_list.get(
-                            AQUA_MODEL_ARTIFACT_CONFIG_MODEL_TYPE
-                        ).value
-                    )
+                    metadata_model_type = verified_model.custom_metadata_list.get(
+                        AQUA_MODEL_ARTIFACT_CONFIG_MODEL_TYPE
+                    ).value
                     if metadata_model_type:
-                        if (
-                            AQUA_MODEL_ARTIFACT_CONFIG_MODEL_TYPE
-                            in model_config
-                        ):
+                        if AQUA_MODEL_ARTIFACT_CONFIG_MODEL_TYPE in model_config:
                             if (
-                                model_config[
-                                    AQUA_MODEL_ARTIFACT_CONFIG_MODEL_TYPE
-                                ]
+                                model_config[AQUA_MODEL_ARTIFACT_CONFIG_MODEL_TYPE]
                                 != metadata_model_type
                             ):
                                 raise AquaRuntimeError(
@@ -1072,23 +1066,10 @@
                                 f"Could not find {AQUA_MODEL_ARTIFACT_CONFIG_MODEL_TYPE} attribute in "
                                 f"{AQUA_MODEL_ARTIFACT_CONFIG}. Proceeding with model registration."
                             )
-<<<<<<< HEAD
-            elif model_format == ModelFormat.GGUF and len(gguf_model_files) > 0:
-                if (
-                    import_model_details.finetuning_container
-                    and not safetensors_model_files
-                ):
-                    raise AquaValueError(
-                        "Fine-tuning is currently not supported with GGUF model format."
-                    )
-=======
                 except Exception:
                     pass
->>>>>>> c5bb94ee
                 if verified_model:
-                    validation_result.telemetry_model_name = (
-                        verified_model.display_name
-                    )
+                    validation_result.telemetry_model_name = verified_model.display_name
                 elif (
                     model_config is not None
                     and AQUA_MODEL_ARTIFACT_CONFIG_MODEL_NAME in model_config
@@ -1100,9 +1081,7 @@
                 ):
                     validation_result.telemetry_model_name = f"{AQUA_MODEL_TYPE_CUSTOM}_{model_config[AQUA_MODEL_ARTIFACT_CONFIG_MODEL_TYPE]}"
                 else:
-                    validation_result.telemetry_model_name = (
-                        AQUA_MODEL_TYPE_CUSTOM
-                    )
+                    validation_result.telemetry_model_name = AQUA_MODEL_TYPE_CUSTOM
 
     @staticmethod
     def _validate_gguf_format(
