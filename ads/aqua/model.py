#!/usr/bin/env python
# -*- coding: utf-8 -*-
# Copyright (c) 2024 Oracle and/or its affiliates.
# Licensed under the Universal Permissive License v 1.0 as shown at https://oss.oracle.com/licenses/upl/
import os
import re
from dataclasses import InitVar, dataclass, field
from datetime import datetime, timedelta
from enum import Enum
from huggingface_hub import HfApi, snapshot_download
from threading import Lock
<<<<<<< HEAD
from typing import List, Union, Optional
=======
from typing import List, Optional, Union
>>>>>>> 3ea9dd50

import oci
from cachetools import TTLCache
from huggingface_hub import HfApi, snapshot_download, hf_api
from oci.data_science.models import JobRun, Model

from ads.aqua import ODSC_MODEL_COMPARTMENT_OCID, logger, utils
from ads.aqua.base import AquaApp
from ads.aqua.constants import (
    TRAINING_METRICS_FINAL,
    TRINING_METRICS,
    UNKNOWN_VALUE,
    VALIDATION_METRICS,
    VALIDATION_METRICS_FINAL,
    FineTuningDefinedMetadata,
    READY_TO_IMPORT_STATUS,
)
from ads.aqua.data import AquaResourceIdentifier, Tags
from ads.aqua.exception import AquaRuntimeError
from ads.aqua.training.exceptions import exit_code_dict
from ads.aqua.utils import (
    LICENSE_TXT,
    MODEL_BY_REFERENCE_OSS_PATH_KEY,
    README,
    READY_TO_DEPLOY_STATUS,
    READY_TO_FINE_TUNE_STATUS,
    UNKNOWN,
    create_word_icon,
    get_artifact_path,
    read_file,
    upload_folder,
<<<<<<< HEAD
=======
    is_service_managed_container,
>>>>>>> 3ea9dd50
)
from ads.common.auth import default_signer
from ads.common.object_storage_details import ObjectStorageDetails
from ads.common.oci_resource import SEARCH_TYPE, OCIResource
from ads.common.serializer import DataClassSerializable
from ads.common.utils import get_console_link, get_log_links
from ads.config import (
    AQUA_DEPLOYMENT_CONTAINER_METADATA_NAME,
    AQUA_DEPLOYMENT_CONTAINER_OVERRIDE_FLAG_METADATA_NAME,
    AQUA_EVALUATION_CONTAINER_METADATA_NAME,
    AQUA_FINETUNING_CONTAINER_METADATA_NAME,
    AQUA_FINETUNING_CONTAINER_OVERRIDE_FLAG_METADATA_NAME,
    AQUA_SERVICE_MODELS_BUCKET,
    COMPARTMENT_OCID,
    CONDA_BUCKET_NS,
    PROJECT_OCID,
    TENANCY_OCID,
)
from ads.model import DataScienceModel
from ads.model.model_metadata import MetadataTaxonomyKeys, ModelCustomMetadata
from ads.telemetry import telemetry

from ads.common.extended_enum import ExtendedEnum


class ModelTask(ExtendedEnum):
    TEXT_GENERATION = "text-generation"


class FineTuningMetricCategories(Enum):
    VALIDATION = "validation"
    TRAINING = "training"


class ModelType(Enum):
    FT = "FT"  # Fine Tuned Model
    BASE = "BASE"  # Base model


@dataclass(repr=False)
class FineTuningShapeInfo(DataClassSerializable):
    instance_shape: str = field(default_factory=str)
    replica: int = field(default_factory=int)


# TODO: give a better name
@dataclass(repr=False)
class AquaFineTuneValidation(DataClassSerializable):
    type: str = "Automatic split"
    value: str = ""


@dataclass(repr=False)
class AquaFineTuningMetric(DataClassSerializable):
    name: str = field(default_factory=str)
    category: str = field(default_factory=str)
    scores: list = field(default_factory=list)


@dataclass(repr=False)
class AquaModelLicense(DataClassSerializable):
    """Represents the response of Get Model License."""

    id: str = field(default_factory=str)
    license: str = field(default_factory=str)


@dataclass(repr=False)
class AquaModelSummary(DataClassSerializable):
    """Represents a summary of Aqua model."""

    compartment_id: str = None
    icon: str = None
    id: str = None
    is_fine_tuned_model: bool = None
    license: str = None
    name: str = None
    organization: str = None
    project_id: str = None
    tags: dict = None
    task: str = None
    time_created: str = None
    console_link: str = None
    search_text: str = None
    ready_to_deploy: bool = True
    ready_to_finetune: bool = False
    ready_to_import: bool = False


@dataclass(repr=False)
class AquaModel(AquaModelSummary, DataClassSerializable):
    """Represents an Aqua model."""

    model_card: str = None


@dataclass(repr=False)
class HFModelContainerInfo:
    """Container defauls for model"""

    inference_container: str = None
    finetuning_container: str = None


@dataclass(repr=False)
<<<<<<< HEAD
=======
class HFModelSummary:
    """Represents a summary of Hugging Face model."""

    model_info: hf_api.ModelInfo = field(default_factory=hf_api.ModelInfo)
    aqua_model_info: Optional[AquaModel] = field(default_factory=AquaModel)


@dataclass(repr=False)
>>>>>>> 3ea9dd50
class AquaEvalFTCommon(DataClassSerializable):
    """Represents common fields for evaluation and fine-tuning."""

    lifecycle_state: str = None
    lifecycle_details: str = None
    job: AquaResourceIdentifier = field(default_factory=AquaResourceIdentifier)
    source: AquaResourceIdentifier = field(default_factory=AquaResourceIdentifier)
    experiment: AquaResourceIdentifier = field(default_factory=AquaResourceIdentifier)
    log_group: AquaResourceIdentifier = field(default_factory=AquaResourceIdentifier)
    log: AquaResourceIdentifier = field(default_factory=AquaResourceIdentifier)

    model: InitVar = None
    region: InitVar = None
    jobrun: InitVar = None

    def __post_init__(
        self, model, region: str, jobrun: oci.data_science.models.JobRun = None
    ):
        try:
            log_id = jobrun.log_details.log_id
        except Exception as e:
            logger.debug(f"No associated log found. {str(e)}")
            log_id = ""

        try:
            loggroup_id = jobrun.log_details.log_group_id
        except Exception as e:
            logger.debug(f"No associated loggroup found. {str(e)}")
            loggroup_id = ""

        loggroup_url = get_log_links(region=region, log_group_id=loggroup_id)
        log_url = (
            get_log_links(
                region=region,
                log_group_id=loggroup_id,
                log_id=log_id,
                compartment_id=jobrun.compartment_id,
                source_id=jobrun.id,
            )
            if jobrun
            else ""
        )

        log_name = None
        loggroup_name = None

        if log_id:
            try:
                log = utils.query_resource(log_id, return_all=False)
                log_name = log.display_name if log else ""
            except:
                pass

        if loggroup_id:
            try:
                loggroup = utils.query_resource(loggroup_id, return_all=False)
                loggroup_name = loggroup.display_name if loggroup else ""
            except:
                pass

        experiment_id, experiment_name = utils._get_experiment_info(model)

        self.log_group = AquaResourceIdentifier(
            loggroup_id, loggroup_name, loggroup_url
        )
        self.log = AquaResourceIdentifier(log_id, log_name, log_url)
        self.experiment = utils._build_resource_identifier(
            id=experiment_id, name=experiment_name, region=region
        )
        self.job = utils._build_job_identifier(job_run_details=jobrun, region=region)
        self.lifecycle_details = (
            utils.LIFECYCLE_DETAILS_MISSING_JOBRUN
            if not jobrun
            else jobrun.lifecycle_details
        )


@dataclass(repr=False)
class AquaFineTuneModel(AquaModel, AquaEvalFTCommon, DataClassSerializable):
    """Represents an Aqua Fine Tuned Model."""

    dataset: str = field(default_factory=str)
    validation: AquaFineTuneValidation = field(default_factory=AquaFineTuneValidation)
    shape_info: FineTuningShapeInfo = field(default_factory=FineTuningShapeInfo)
    metrics: List[AquaFineTuningMetric] = field(default_factory=list)

    def __post_init__(
        self,
        model: DataScienceModel,
        region: str,
        jobrun: oci.data_science.models.JobRun = None,
    ):
        super().__post_init__(model=model, region=region, jobrun=jobrun)

        if jobrun is not None:
            jobrun_env_vars = (
                jobrun.job_configuration_override_details.environment_variables or {}
            )
            self.shape_info = FineTuningShapeInfo(
                instance_shape=jobrun.job_infrastructure_configuration_details.shape_name,
                # TODO: use variable for `NODE_COUNT` in ads/jobs/builders/runtimes/base.py
                replica=jobrun_env_vars.get("NODE_COUNT", UNKNOWN_VALUE),
            )

        try:
            model_hyperparameters = model.defined_metadata_list.get(
                MetadataTaxonomyKeys.HYPERPARAMETERS
            ).value
        except Exception as e:
            logger.debug(
                f"Failed to extract model hyperparameters from {model.id}: " f"{str(e)}"
            )
            model_hyperparameters = {}

        self.dataset = model_hyperparameters.get(
            FineTuningDefinedMetadata.TRAINING_DATA.value
        )
        if not self.dataset:
            logger.debug(
                f"Key={FineTuningDefinedMetadata.TRAINING_DATA.value} not found in model hyperparameters."
            )

        self.validation = AquaFineTuneValidation(
            value=model_hyperparameters.get(
                FineTuningDefinedMetadata.VAL_SET_SIZE.value
            )
        )
        if not self.validation:
            logger.debug(
                f"Key={FineTuningDefinedMetadata.VAL_SET_SIZE.value} not found in model hyperparameters."
            )

        if self.lifecycle_details:
            self.lifecycle_details = self._extract_job_lifecycle_details(
                self.lifecycle_details
            )

    def _extract_job_lifecycle_details(self, lifecycle_details):
        message = lifecycle_details
        try:
            # Extract exit code
            match = re.search(r"exit code (\d+)", lifecycle_details)
            if match:
                exit_code = int(match.group(1))
                if exit_code == 1:
                    return message
                # Match exit code to message
                exception = exit_code_dict().get(
                    exit_code,
                    lifecycle_details,
                )
                message = f"{exception.reason} (exit code {exit_code})"
        except:
            pass

        return message


# TODO: merge metadata key used in create FT


class FineTuningCustomMetadata(Enum):
    FT_SOURCE = "fine_tune_source"
    FT_SOURCE_NAME = "fine_tune_source_name"
    FT_OUTPUT_PATH = "fine_tune_output_path"
    FT_JOB_ID = "fine_tune_job_id"
    FT_JOB_RUN_ID = "fine_tune_jobrun_id"
    TRAINING_METRICS_FINAL = "train_metrics_final"
    VALIDATION_METRICS_FINAL = "val_metrics_final"
    TRAINING_METRICS_EPOCH = "train_metrics_epoch"
    VALIDATION_METRICS_EPOCH = "val_metrics_epoch"


class AquaModelApp(AquaApp):
    """Provides a suite of APIs to interact with Aqua models within the Oracle
    Cloud Infrastructure Data Science service, serving as an interface for
    managing machine learning models.


    Methods
    -------
    create(model_id: str, project_id: str, compartment_id: str = None, **kwargs) -> "AquaModel"
        Creates custom aqua model from service model.
    get(model_id: str) -> AquaModel:
        Retrieves details of an Aqua model by its unique identifier.
    list(compartment_id: str = None, project_id: str = None, **kwargs) -> List[AquaModelSummary]:
        Lists all Aqua models within a specified compartment and/or project.
    clear_model_list_cache()
        Allows clear list model cache items from the service models compartment.
    register(model: str, os_path: str, local_dir: str = None)

    Note:
        This class is designed to work within the Oracle Cloud Infrastructure
        and requires proper configuration and authentication set up to interact
        with OCI services.
    """

    _service_models_cache = TTLCache(
        maxsize=10, ttl=timedelta(hours=5), timer=datetime.now
    )
    # Used for saving service model details
    _service_model_details_cache = TTLCache(
        maxsize=10, ttl=timedelta(hours=5), timer=datetime.now
    )
    _cache_lock = Lock()

    @telemetry(entry_point="plugin=model&action=create", name="aqua")
    def create(
        self, model_id: str, project_id: str, compartment_id: str = None, **kwargs
    ) -> DataScienceModel:
        """Creates custom aqua model from service model.

        Parameters
        ----------
        model_id: str
            The service model id.
        project_id: str
            The project id for custom model.
        compartment_id: str
            The compartment id for custom model. Defaults to None.
            If not provided, compartment id will be fetched from environment variables.

        Returns
        -------
        DataScienceModel:
            The instance of DataScienceModel.
        """
        service_model = DataScienceModel.from_id(model_id)
        target_project = project_id or PROJECT_OCID
        target_compartment = compartment_id or COMPARTMENT_OCID

        if service_model.compartment_id != ODSC_MODEL_COMPARTMENT_OCID:
            logger.debug(
                f"Aqua Model {model_id} already exists in user's compartment."
                "Skipped copying."
            )
            return service_model

        custom_model = (
            DataScienceModel()
            .with_compartment_id(target_compartment)
            .with_project_id(target_project)
            .with_model_file_description(json_dict=service_model.model_file_description)
            .with_display_name(service_model.display_name)
            .with_description(service_model.description)
            .with_freeform_tags(**(service_model.freeform_tags or {}))
            .with_defined_tags(**(service_model.defined_tags or {}))
            .with_custom_metadata_list(service_model.custom_metadata_list)
            .with_defined_metadata_list(service_model.defined_metadata_list)
            .with_provenance_metadata(service_model.provenance_metadata)
            # TODO: decide what kwargs will be needed.
            .create(model_by_reference=True, **kwargs)
        )
        logger.debug(
            f"Aqua Model {custom_model.id} created with the service model {model_id}"
        )

        # tracks unique models that were created in the user compartment
        self.telemetry.record_event_async(
            category="aqua/service/model",
            action="create",
            detail=service_model.display_name,
        )

        return custom_model

    @telemetry(entry_point="plugin=model&action=get", name="aqua")
    def get(self, model_id) -> "AquaModel":
        """Gets the information of an Aqua model.

        Parameters
        ----------
        model_id: str
            The model OCID.

        Returns
        -------
        AquaModel:
            The instance of AquaModel.
        """

        cached_item = self._service_model_details_cache.get(model_id)
        if cached_item:
            return cached_item

        ds_model = DataScienceModel.from_id(model_id)
        if not self._if_show(ds_model):
            raise AquaRuntimeError(f"Target model `{ds_model.id} `is not Aqua model.")

        is_fine_tuned_model = (
            True
            if ds_model.freeform_tags
            and ds_model.freeform_tags.get(Tags.AQUA_FINE_TUNED_MODEL_TAG.value)
            else False
        )

        # todo: consolidate this logic in utils for model and deployment use
        try:
            artifact_path = ds_model.custom_metadata_list.get(
                utils.MODEL_BY_REFERENCE_OSS_PATH_KEY
            ).value.rstrip("/")
            if not ObjectStorageDetails.is_oci_path(artifact_path):
                artifact_path = ObjectStorageDetails(
                    AQUA_SERVICE_MODELS_BUCKET, CONDA_BUCKET_NS, artifact_path
                ).path
        except ValueError:
            artifact_path = utils.UNKNOWN

        if not artifact_path:
            logger.debug("Failed to get artifact path from custom metadata.")

        aqua_model_atttributes = dict(
            **self._process_model(ds_model, self.region),
            project_id=ds_model.project_id,
            model_card=str(
                read_file(
                    file_path=f"{artifact_path}/{README}",
                    auth=self._auth,
                )
            ),
        )

        if not is_fine_tuned_model:
            model_details = AquaModel(**aqua_model_atttributes)
            self._service_model_details_cache.__setitem__(
                key=model_id, value=model_details
            )

        else:
            try:
                jobrun_ocid = ds_model.provenance_metadata.training_id
                jobrun = self.ds_client.get_job_run(jobrun_ocid).data
            except Exception as e:
                logger.debug(
                    f"Missing jobrun information in the provenance metadata of the given model {model_id}."
                )
                jobrun = None

            try:
                source_id = ds_model.custom_metadata_list.get(
                    FineTuningCustomMetadata.FT_SOURCE.value
                ).value
            except ValueError as e:
                logger.debug(str(e))
                source_id = UNKNOWN

            try:
                source_name = ds_model.custom_metadata_list.get(
                    FineTuningCustomMetadata.FT_SOURCE_NAME.value
                ).value
            except ValueError as e:
                logger.debug(str(e))
                source_name = UNKNOWN

            source_identifier = utils._build_resource_identifier(
                id=source_id,
                name=source_name,
                region=self.region,
            )

            ft_metrics = self._build_ft_metrics(ds_model.custom_metadata_list)

            job_run_status = (
                jobrun.lifecycle_state
                if jobrun
                and not jobrun.lifecycle_state == JobRun.LIFECYCLE_STATE_DELETED
                else (
                    JobRun.LIFECYCLE_STATE_SUCCEEDED
                    if self.if_artifact_exist(ds_model.id)
                    else JobRun.LIFECYCLE_STATE_FAILED
                )
            )
            # TODO: change the argument's name.
            lifecycle_state = utils.LifecycleStatus.get_status(
                evaluation_status=ds_model.lifecycle_state,
                job_run_status=job_run_status,
            )

            model_details = AquaFineTuneModel(
                **aqua_model_atttributes,
                source=source_identifier,
                lifecycle_state=(
                    Model.LIFECYCLE_STATE_ACTIVE
                    if lifecycle_state == JobRun.LIFECYCLE_STATE_SUCCEEDED
                    else lifecycle_state
                ),
                metrics=ft_metrics,
                model=ds_model,
                jobrun=jobrun,
                region=self.region,
            )

        return model_details

    def _fetch_metric_from_metadata(
        self,
        custom_metadata_list: ModelCustomMetadata,
        target: str,
        category: str,
        metric_name: str,
    ) -> AquaFineTuningMetric:
        """Gets target metric from `ads.model.model_metadata.ModelCustomMetadata`."""
        try:
            scores = []
            for custom_metadata in custom_metadata_list._items:
                # We use description to group metrics
                if custom_metadata.description == target:
                    scores.append(custom_metadata.value)
                    if metric_name.endswith("final"):
                        break

            return AquaFineTuningMetric(
                name=metric_name,
                category=category,
                scores=scores,
            )
        except:
            return AquaFineTuningMetric(name=metric_name, category=category, scores=[])

    def _build_ft_metrics(
        self, custom_metadata_list: ModelCustomMetadata
    ) -> List[AquaFineTuningMetric]:
        """Builds Fine Tuning metrics."""

        validation_metrics = self._fetch_metric_from_metadata(
            custom_metadata_list=custom_metadata_list,
            target=FineTuningCustomMetadata.VALIDATION_METRICS_EPOCH.value,
            category=FineTuningMetricCategories.VALIDATION.value,
            metric_name=VALIDATION_METRICS,
        )

        training_metrics = self._fetch_metric_from_metadata(
            custom_metadata_list=custom_metadata_list,
            target=FineTuningCustomMetadata.TRAINING_METRICS_EPOCH.value,
            category=FineTuningMetricCategories.TRAINING.value,
            metric_name=TRINING_METRICS,
        )

        validation_final = self._fetch_metric_from_metadata(
            custom_metadata_list=custom_metadata_list,
            target=FineTuningCustomMetadata.VALIDATION_METRICS_FINAL.value,
            category=FineTuningMetricCategories.VALIDATION.value,
            metric_name=VALIDATION_METRICS_FINAL,
        )

        training_final = self._fetch_metric_from_metadata(
            custom_metadata_list=custom_metadata_list,
            target=FineTuningCustomMetadata.TRAINING_METRICS_FINAL.value,
            category=FineTuningMetricCategories.TRAINING.value,
            metric_name=TRAINING_METRICS_FINAL,
        )

        return [
            validation_metrics,
            training_metrics,
            validation_final,
            training_final,
        ]

    def _process_model(
        self,
        model: Union[
            DataScienceModel,
            oci.data_science.models.model.Model,
            oci.data_science.models.ModelSummary,
            oci.resource_search.models.ResourceSummary,
        ],
        region: str,
    ) -> dict:
        """Constructs required fields for AquaModelSummary."""

        # todo: revisit icon generation code
        # icon = self._load_icon(model.display_name)
        icon = ""

        tags = {}
        tags.update(model.defined_tags or {})
        tags.update(model.freeform_tags or {})

        model_id = (
            model.identifier
            if isinstance(model, oci.resource_search.models.ResourceSummary)
            else model.id
        )

        console_link = (
            get_console_link(
                resource="models",
                ocid=model_id,
                region=region,
            ),
        )

        description = ""
        if isinstance(model, DataScienceModel) or isinstance(
            model, oci.data_science.models.model.Model
        ):
            description = model.description
        elif isinstance(model, oci.resource_search.models.ResourceSummary):
            description = model.additional_details.get("description")

        search_text = (
            self._build_search_text(tags=tags, description=description)
            if tags
            else UNKNOWN
        )

        freeform_tags = model.freeform_tags or {}
        is_fine_tuned_model = Tags.AQUA_FINE_TUNED_MODEL_TAG.value in freeform_tags
        ready_to_deploy = (
            freeform_tags.get(Tags.AQUA_TAG.value, "").upper() == READY_TO_DEPLOY_STATUS
        )
        ready_to_finetune = (
            freeform_tags.get(Tags.READY_TO_FINE_TUNE.value, "").upper()
            == READY_TO_FINE_TUNE_STATUS
        )
        ready_to_import = (
            freeform_tags.get(Tags.READY_TO_IMPORT.value, "").upper()
            == READY_TO_IMPORT_STATUS
        )

        return dict(
            compartment_id=model.compartment_id,
            icon=icon or UNKNOWN,
            id=model_id,
            license=freeform_tags.get(Tags.LICENSE.value, UNKNOWN),
            name=model.display_name,
            organization=freeform_tags.get(Tags.ORGANIZATION.value, UNKNOWN),
            task=freeform_tags.get(Tags.TASK.value, UNKNOWN),
            time_created=model.time_created,
            is_fine_tuned_model=is_fine_tuned_model,
            tags=tags,
            console_link=console_link,
            search_text=search_text,
            ready_to_deploy=ready_to_deploy,
            ready_to_finetune=ready_to_finetune,
            ready_to_import=ready_to_import,
        )

    @telemetry(entry_point="plugin=model&action=list", name="aqua")
    def list(
        self, compartment_id: str = None, project_id: str = None, **kwargs
    ) -> List["AquaModelSummary"]:
        """Lists all Aqua models within a specified compartment and/or project.
        If `compartment_id` is not specified, the method defaults to returning
        the service models within the pre-configured default compartment. By default, the list
        of models in the service compartment are cached. Use clear_model_list_cache() to invalidate
        the cache.

        Parameters
        ----------
        compartment_id: (str, optional). Defaults to `None`.
            The compartment OCID.
        project_id: (str, optional). Defaults to `None`.
            The project OCID.
        **kwargs:
            Additional keyword arguments that can be used to filter the results.

        Returns
        -------
        List[AquaModelSummary]:
            The list of the `ads.aqua.model.AquaModelSummary`.
        """

        models = []
        if compartment_id:
            # tracks number of times custom model listing was called
            self.telemetry.record_event_async(
                category="aqua/custom/model", action="list"
            )

            logger.info(f"Fetching custom models from compartment_id={compartment_id}.")
            model_type = kwargs.pop("model_type", "FT").upper()
            models = self._rqs(compartment_id, model_type=model_type)
        else:
            # tracks number of times service model listing was called
            self.telemetry.record_event_async(
                category="aqua/service/model", action="list"
            )

            if ODSC_MODEL_COMPARTMENT_OCID in self._service_models_cache.keys():
                logger.info(
                    f"Returning service models list in {ODSC_MODEL_COMPARTMENT_OCID} from cache."
                )
                return self._service_models_cache.get(ODSC_MODEL_COMPARTMENT_OCID)
            logger.info(
                f"Fetching service models from compartment_id={ODSC_MODEL_COMPARTMENT_OCID}"
            )
            lifecycle_state = kwargs.pop(
                "lifecycle_state", Model.LIFECYCLE_STATE_ACTIVE
            )

            models = self.list_resource(
                self.ds_client.list_models,
                compartment_id=ODSC_MODEL_COMPARTMENT_OCID,
                lifecycle_state=lifecycle_state,
                **kwargs,
            )

        logger.info(
            f"Fetch {len(models)} model in compartment_id={compartment_id or ODSC_MODEL_COMPARTMENT_OCID}."
        )

        aqua_models = []

        for model in models:
            aqua_models.append(
                AquaModelSummary(
                    **self._process_model(model=model, region=self.region),
                    project_id=project_id or UNKNOWN,
                )
            )

        if not compartment_id:
            self._service_models_cache.__setitem__(
                key=ODSC_MODEL_COMPARTMENT_OCID, value=aqua_models
            )

        return aqua_models

    def clear_model_list_cache(
        self,
    ):
        """
        Allows user to clear list model cache items from the service models compartment.
        Returns
        -------
            dict with the key used, and True if cache has the key that needs to be deleted.
        """
        res = {}
        logger.info(f"Clearing _service_models_cache")
        with self._cache_lock:
            if ODSC_MODEL_COMPARTMENT_OCID in self._service_models_cache.keys():
                self._service_models_cache.pop(key=ODSC_MODEL_COMPARTMENT_OCID)
                res = {
                    "key": {
                        "compartment_id": ODSC_MODEL_COMPARTMENT_OCID,
                    },
                    "cache_deleted": True,
                }
        return res

    def _fetch_defaults_for_hf_model(
        self, model_name: str
    ) -> "Optional[HFModelContainerInfo]":
        """Returns the default inference container and fine-tuning container associated with the model

        Args:
            model_name (str): name of the model in Huggingface space
        Returns:

        """
        # TODO implement this method and remove hard-coded logic.
        # TODO Maybe this is not required as all the defaults can be sourced from the shadow model.
        supported_model = [
            "meta-llama/Meta-Llama-3-8B"
        ]  # This information should come from either a file or model list on service tenancy catalog
        if model_name in supported_model:
            return HFModelContainerInfo("odsc_vllm_container", "odsc-llm-fine-tuning")
        return None

    def _create_model_catalog_entry(
        self,
        os_path: str,
        model_name: str,
        inference_container: str,
        finetuning_container: str,
        inference_container_type_smc: bool,
        finetuning_container_type_smc: bool,
        shadow_model: DataScienceModel,
<<<<<<< HEAD
    ) -> str:
=======
    ) -> DataScienceModel:
>>>>>>> 3ea9dd50
        """Create model by reference from the object storage path

        Args:
            os_path (str): OCI  where the model is uploaded - oci://bucket@namespace/prefix
            model_name (str): name of the model
            inference_container (str): selects service defaults
            inference_container_type_smc (bool): If true, then `inference_contianer` argument should contain service managed container name without tag information
            finetuning_container (str): selects service defaults
            finetuning_container_type_smc (bool): If true, then `finetuning_container` argument should contain service managed container name without tag
            shadow_model (DataScienceModel): If set, then copies all the tags and custom metadata information from the service shadow model

        Returns:
<<<<<<< HEAD
            str: Display name of th model (This should be model ocid)
=======
            DataScienceModel: Returns Datascience model
>>>>>>> 3ea9dd50
        """
        model_info = None
        model = DataScienceModel()
        try:
            api = HfApi()
            model_info = api.model_info(model_name)
        except Exception:
            logger.exception(f"Could not fetch model information for {model_name}")
        tags = (
            {**shadow_model.freeform_tags, Tags.BASE_MODEL_CUSTOM.value: "true"}
            if shadow_model
            else {Tags.AQUA_TAG.value: "active", Tags.BASE_MODEL_CUSTOM.value: "true"}
        )
        metadata = None
        if shadow_model:
            # Shadow model is a model in the service catalog that either has no artifacts but contains all the necessary metadata for deploying and fine tuning.
            # If set, then we copy all the model metadata.
            metadata = shadow_model.custom_metadata_list
            if shadow_model.model_file_description:
                model = model.with_model_file_description(
                    json_dict=shadow_model.model_file_description
                )

        else:
            metadata = ModelCustomMetadata()
            if not inference_container or not finetuning_container:
                containers = self._fetch_defaults_for_hf_model(model_name=model_name)
<<<<<<< HEAD
            if not inference_container and not containers.inference_container:
                raise ValueError(
                    f"Require Inference container information. Model: {model_name} does not have associated inference container defaults. Check docs for more information on how to pass inference container"
                )
            if not finetuning_container and not containers.finetuning_container:
=======
            if not inference_container and (
                not containers or not containers.inference_container
            ):
                raise ValueError(
                    f"Require Inference container information. Model: {model_name} does not have associated inference container defaults. Check docs for more information on how to pass inference container"
                )
            if not finetuning_container and (
                not containers or not containers.finetuning_container
            ):
>>>>>>> 3ea9dd50
                logger.warn(
                    f"Require Inference container information. Model: {model_name} does not have associated inference container defaults. Check docs for more information on how to pass inference container. Proceeding with model registration without the fine-tuning container information. This model will not be available for fine tuning."
                )
            else:
                tags[Tags.AQUA_FINE_TUNING.value] = "true"
            metadata.add(
                key=AQUA_DEPLOYMENT_CONTAINER_METADATA_NAME,
                value=inference_container or containers.inference_container,
<<<<<<< HEAD
                description="Inference container mapping for SMC",
=======
                description=f"Inference container mapping for {model_name}",
>>>>>>> 3ea9dd50
                category="Other",
            )
            # If SMC, the container information has to be looked up from container_index.json for the latest version
            if inference_container and not inference_container_type_smc:
                metadata.add(
                    key=AQUA_DEPLOYMENT_CONTAINER_OVERRIDE_FLAG_METADATA_NAME,
                    value="true",
                    description="Flag for custom deployment container",
                    category="Other",
                )
            metadata.add(
                key=AQUA_EVALUATION_CONTAINER_METADATA_NAME,
                value="odsc-llm-evaluate",
                description="Evaluation container mapping for SMC",
                category="Other",
            )
            if finetuning_container or containers.finetuning_container:
                metadata.add(
                    key=AQUA_FINETUNING_CONTAINER_METADATA_NAME,
                    value=finetuning_container or containers.finetuning_container,
<<<<<<< HEAD
                    description="Fine-tuning container mapping for SMC",
=======
                    description=f"Fine-tuning container mapping for {model_name}",
>>>>>>> 3ea9dd50
                    category="Other",
                )
            # If SMC, the container information has to be looked up from container_index.json for the latest version
            if finetuning_container and not finetuning_container_type_smc:
                metadata.add(
                    key=AQUA_FINETUNING_CONTAINER_OVERRIDE_FLAG_METADATA_NAME,
                    value="true",
                    description="Flag for custom deployment container",
                    category="Other",
                )

            tags["task"] = (model_info and model_info.pipeline_tag) or "UNKNOWN"
            tags["organization"] = (
                model_info.author
                if model_info and hasattr(model_info, "author")
                else "UNKNOWN"
            )

        try:
            # If shadow model already has a artifact json, use that.
            metadata.get(MODEL_BY_REFERENCE_OSS_PATH_KEY)
            logger.info(
<<<<<<< HEAD
                f"Found model articat in the service bucket. Using artifact from service bucket instead of {os_path}"
=======
                f"Found model artifact in the service bucket. "
                f"Using artifact from service bucket instead of {os_path}"
>>>>>>> 3ea9dd50
            )
        except:
            # Add artifact from user bucket
            metadata.add(
                key=MODEL_BY_REFERENCE_OSS_PATH_KEY,
                value=os_path,
                description="artifact location",
                category="Other",
            )

        model = (
            model.with_custom_metadata_list(metadata)
<<<<<<< HEAD
=======
            .with_compartment_id(COMPARTMENT_OCID)
            .with_project_id(PROJECT_OCID)
>>>>>>> 3ea9dd50
            .with_artifact(os_path)
            .with_display_name(os.path.basename(model_name))
            .with_freeform_tags(**tags)
        ).create(model_by_reference=True)
        logger.debug(model)
<<<<<<< HEAD
        return model.display_name
=======
        return model
>>>>>>> 3ea9dd50

    def register(
        self,
        model: str,
        os_path: str,
        local_dir: Optional[str] = None,
        inference_container: Optional[str] = None,
        inference_container_type_smc: bool = False,
        finetuning_container: Optional[str] = None,
        finetuning_container_type_smc: bool = False,
    ) -> str:
        """Loads the model from huggingface and registers as Model in Data Science Model catalog
        Note: For the models that require user token, use `huggingface-cli login` to setup the token
        The inference container and finetuning container could be of type Service Manged Container(SMC) or custom. If it is custom, full container URI is expected. If it of type SMC, only the container family name is expected.

        Args:
            model (str): name as provided in the huggingface or OCID of the service model that has a inference and finetuning information
            os_path (str): Object storage destination URI to store the downloaded model. Format: oci://bucket-name@namespace/prefix
            local_dir (str): Defaults to home directory if not set
            inference_container (str): selects service defaults
            inference_container_type_smc (bool): If true, then `inference_contianer` argument should contain service managed container name without tag information
            finetuning_container (str): selects service defaults
            finetuning_container_type_smc (bool): If true, then `finetuning_container` argument should contain service managed container name without tag information

        Returns:
            str: Model ID of the registered model
        """
        shadow_model_details: DataScienceModel = None
        # If OCID of a model is passed, we need to copy the defaults for Tags and metadata from the service model.
        if model.startswith("ocid") and "datasciencemodel" in model:
            shadow_model_details = DataScienceModel.from_id(model)
            inference_container = shadow_model_details.custom_metadata_list.get(
                AQUA_DEPLOYMENT_CONTAINER_METADATA_NAME
            ).value
            try:
                # No Default finetuning container
                finetuning_container = shadow_model_details.custom_metadata_list.get(
                    AQUA_FINETUNING_CONTAINER_METADATA_NAME
                ).value
            except:
                pass

        # Copy the model name from the service model if `model` is ocid
        model_name = (
            shadow_model_details.display_name if shadow_model_details else model
        )

        # Download the model from hub
        if not local_dir:
            local_dir = os.path.join(os.path.expanduser("~"), "cached-model")
        local_dir = os.path.join(local_dir, model_name)
        retry = 10
        i = 0
        huggingface_download_err_message = None
        while i < retry:
            try:
                # Download to cache folder. The while loop retries when there is a network failure
                snapshot_download(repo_id=model_name, resume_download=True)
            except Exception as e:
                huggingface_download_err_message = str(e)
                i += 1
            else:
                break
        if i == retry:
            raise Exception(
                "Could not download the model {model_name} from https://huggingface.co with message {huggingface_download}"
            )
        os.makedirs(local_dir, exist_ok=True)
        # Copy the model from the cache to destination
        snapshot_download(
            repo_id=model_name, local_dir=local_dir, local_dir_use_symlinks=False
        )
        # Upload to object storage
        model_artifact_path = upload_folder(
            os_path=os_path, local_dir=local_dir, model_name=model_name
        )
        # Create Model catalog entry with pass by reference
        return self._create_model_catalog_entry(
            model_artifact_path,
            model_name=model_name,
            inference_container=inference_container,
            finetuning_container=finetuning_container,
<<<<<<< HEAD
            inference_container_type_smc=inference_container_type_smc,
            finetuning_container_type_smc=finetuning_container_type_smc,
=======
            inference_container_type_smc=True
            if is_service_managed_container(inference_container)
            else inference_container_type_smc,
            finetuning_container_type_smc=True
            if is_service_managed_container(inference_container)
            else finetuning_container_type_smc,
>>>>>>> 3ea9dd50
            shadow_model=shadow_model_details,
        )

    def _if_show(self, model: DataScienceModel) -> bool:
        """Determine if the given model should be return by `list`."""
        if model.freeform_tags is None:
            return False

        TARGET_TAGS = model.freeform_tags.keys()
        return (
            Tags.AQUA_TAG.value in TARGET_TAGS
            or Tags.AQUA_TAG.value.lower() in TARGET_TAGS
        )

    def _load_icon(self, model_name: str) -> str:
        """Loads icon."""

        # TODO: switch to the official logo
        try:
            return create_word_icon(model_name, return_as_datauri=True)
        except Exception as e:
            logger.debug(f"Failed to load icon for the model={model_name}: {str(e)}.")
            return None

    def _rqs(self, compartment_id: str, model_type="FT", **kwargs):
        """Use RQS to fetch models in the user tenancy."""
        if model_type == ModelType.FT.value:
            filter_tag = Tags.AQUA_FINE_TUNED_MODEL_TAG.value
        elif model_type == ModelType.BASE.value:
            filter_tag = Tags.BASE_MODEL_CUSTOM.value

        condition_tags = f"&& (freeformTags.key = '{Tags.AQUA_TAG.value}' && freeformTags.key = '{filter_tag}')"
        condition_lifecycle = "&& lifecycleState = 'ACTIVE'"
        query = f"query datasciencemodel resources where (compartmentId = '{compartment_id}' {condition_lifecycle} {condition_tags})"
        logger.info(query)
        logger.info(f"tenant_id={TENANCY_OCID}")
        return OCIResource.search(
            query, type=SEARCH_TYPE.STRUCTURED, tenant_id=TENANCY_OCID, **kwargs
        )

    def _build_search_text(self, tags: dict, description: str = None) -> str:
        """Constructs search_text field in response."""
        description = description or ""
        tags_text = (
            ",".join(str(v) for v in tags.values()) if isinstance(tags, dict) else ""
        )
        separator = " " if description else ""
        return f"{description}{separator}{tags_text}"

    @telemetry(entry_point="plugin=model&action=load_license", name="aqua")
    def load_license(self, model_id: str) -> AquaModelLicense:
        """Loads the license full text for the given model.

        Parameters
        ----------
        model_id: str
            The model id.

        Returns
        -------
        AquaModelLicense:
            The instance of AquaModelLicense.
        """
        oci_model = self.ds_client.get_model(model_id).data
        artifact_path = get_artifact_path(oci_model.custom_metadata_list)
        if not artifact_path:
            raise AquaRuntimeError("Failed to get artifact path from custom metadata.")

        content = str(
            read_file(
                file_path=f"{os.path.dirname(artifact_path)}/{LICENSE_TXT}",
                auth=default_signer(),
            )
        )

        return AquaModelLicense(id=model_id, license=content)<|MERGE_RESOLUTION|>--- conflicted
+++ resolved
@@ -7,13 +7,8 @@
 from dataclasses import InitVar, dataclass, field
 from datetime import datetime, timedelta
 from enum import Enum
-from huggingface_hub import HfApi, snapshot_download
 from threading import Lock
-<<<<<<< HEAD
-from typing import List, Union, Optional
-=======
 from typing import List, Optional, Union
->>>>>>> 3ea9dd50
 
 import oci
 from cachetools import TTLCache
@@ -45,10 +40,7 @@
     get_artifact_path,
     read_file,
     upload_folder,
-<<<<<<< HEAD
-=======
     is_service_managed_container,
->>>>>>> 3ea9dd50
 )
 from ads.common.auth import default_signer
 from ads.common.object_storage_details import ObjectStorageDetails
@@ -154,8 +146,6 @@
 
 
 @dataclass(repr=False)
-<<<<<<< HEAD
-=======
 class HFModelSummary:
     """Represents a summary of Hugging Face model."""
 
@@ -164,7 +154,6 @@
 
 
 @dataclass(repr=False)
->>>>>>> 3ea9dd50
 class AquaEvalFTCommon(DataClassSerializable):
     """Represents common fields for evaluation and fine-tuning."""
 
@@ -835,11 +824,7 @@
         inference_container_type_smc: bool,
         finetuning_container_type_smc: bool,
         shadow_model: DataScienceModel,
-<<<<<<< HEAD
-    ) -> str:
-=======
     ) -> DataScienceModel:
->>>>>>> 3ea9dd50
         """Create model by reference from the object storage path
 
         Args:
@@ -852,11 +837,7 @@
             shadow_model (DataScienceModel): If set, then copies all the tags and custom metadata information from the service shadow model
 
         Returns:
-<<<<<<< HEAD
-            str: Display name of th model (This should be model ocid)
-=======
             DataScienceModel: Returns Datascience model
->>>>>>> 3ea9dd50
         """
         model_info = None
         model = DataScienceModel()
@@ -884,13 +865,6 @@
             metadata = ModelCustomMetadata()
             if not inference_container or not finetuning_container:
                 containers = self._fetch_defaults_for_hf_model(model_name=model_name)
-<<<<<<< HEAD
-            if not inference_container and not containers.inference_container:
-                raise ValueError(
-                    f"Require Inference container information. Model: {model_name} does not have associated inference container defaults. Check docs for more information on how to pass inference container"
-                )
-            if not finetuning_container and not containers.finetuning_container:
-=======
             if not inference_container and (
                 not containers or not containers.inference_container
             ):
@@ -900,7 +874,6 @@
             if not finetuning_container and (
                 not containers or not containers.finetuning_container
             ):
->>>>>>> 3ea9dd50
                 logger.warn(
                     f"Require Inference container information. Model: {model_name} does not have associated inference container defaults. Check docs for more information on how to pass inference container. Proceeding with model registration without the fine-tuning container information. This model will not be available for fine tuning."
                 )
@@ -909,11 +882,7 @@
             metadata.add(
                 key=AQUA_DEPLOYMENT_CONTAINER_METADATA_NAME,
                 value=inference_container or containers.inference_container,
-<<<<<<< HEAD
-                description="Inference container mapping for SMC",
-=======
                 description=f"Inference container mapping for {model_name}",
->>>>>>> 3ea9dd50
                 category="Other",
             )
             # If SMC, the container information has to be looked up from container_index.json for the latest version
@@ -934,11 +903,7 @@
                 metadata.add(
                     key=AQUA_FINETUNING_CONTAINER_METADATA_NAME,
                     value=finetuning_container or containers.finetuning_container,
-<<<<<<< HEAD
-                    description="Fine-tuning container mapping for SMC",
-=======
                     description=f"Fine-tuning container mapping for {model_name}",
->>>>>>> 3ea9dd50
                     category="Other",
                 )
             # If SMC, the container information has to be looked up from container_index.json for the latest version
@@ -961,12 +926,8 @@
             # If shadow model already has a artifact json, use that.
             metadata.get(MODEL_BY_REFERENCE_OSS_PATH_KEY)
             logger.info(
-<<<<<<< HEAD
-                f"Found model articat in the service bucket. Using artifact from service bucket instead of {os_path}"
-=======
                 f"Found model artifact in the service bucket. "
                 f"Using artifact from service bucket instead of {os_path}"
->>>>>>> 3ea9dd50
             )
         except:
             # Add artifact from user bucket
@@ -979,21 +940,14 @@
 
         model = (
             model.with_custom_metadata_list(metadata)
-<<<<<<< HEAD
-=======
             .with_compartment_id(COMPARTMENT_OCID)
             .with_project_id(PROJECT_OCID)
->>>>>>> 3ea9dd50
             .with_artifact(os_path)
             .with_display_name(os.path.basename(model_name))
             .with_freeform_tags(**tags)
         ).create(model_by_reference=True)
         logger.debug(model)
-<<<<<<< HEAD
-        return model.display_name
-=======
         return model
->>>>>>> 3ea9dd50
 
     def register(
         self,
@@ -1076,17 +1030,12 @@
             model_name=model_name,
             inference_container=inference_container,
             finetuning_container=finetuning_container,
-<<<<<<< HEAD
-            inference_container_type_smc=inference_container_type_smc,
-            finetuning_container_type_smc=finetuning_container_type_smc,
-=======
             inference_container_type_smc=True
             if is_service_managed_container(inference_container)
             else inference_container_type_smc,
             finetuning_container_type_smc=True
             if is_service_managed_container(inference_container)
             else finetuning_container_type_smc,
->>>>>>> 3ea9dd50
             shadow_model=shadow_model_details,
         )
 
