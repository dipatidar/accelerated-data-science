--- conflicted
+++ resolved
@@ -35,7 +35,6 @@
 from oci.object_storage.models import ObjectSummary
 from pydantic import ValidationError
 
-from ads import deprecated
 from ads.aqua.common.enums import (
     InferenceContainerParamType,
     InferenceContainerType,
@@ -240,7 +239,6 @@
 
 
 @threaded()
-@deprecated
 def load_config(file_path: str, config_file_name: str, **kwargs) -> dict:
     artifact_path = f"{file_path.rstrip('/')}/{config_file_name}"
     signer = default_signer() if artifact_path.startswith("oci://") else {}
@@ -556,7 +554,6 @@
     return f"oci://{AQUA_SERVICE_MODELS_BUCKET}@{CONDA_BUCKET_NS}/service_models/config"
 
 
-<<<<<<< HEAD
 def config_parser(containers: List[ContainerSummary]):
     config = {"containerSpec": {}}
     inference_containers = [
@@ -592,12 +589,12 @@
                 {
                     smc.family_name: {
                         "cliParam": smc.workload_configuration_details_list[0].cmd,
-                        "serverPort": smc.workload_configuration_details_list[
-                            0
-                        ].server_port,
-                        "healthCheckPort": smc.workload_configuration_details_list[
-                            0
-                        ].health_check_port,
+                        "serverPort": str(
+                            smc.workload_configuration_details_list[0].server_port
+                        ),
+                        "healthCheckPort": str(
+                            smc.workload_configuration_details_list[0].health_check_port
+                        ),
                         "envVars": [
                             {
                                 "MODEL_DEPLOY_PREDICT_ENDPOINT": smc.workload_configuration_details_list[
@@ -661,14 +658,6 @@
             config["containerSpec"].update(
                 {smc.family_name: EVALUATION_CONTAINER_CONST_CONFIG}
             )
-=======
-@cached(cache=TTLCache(maxsize=1, ttl=timedelta(minutes=10), timer=datetime.now))
-def get_container_config():
-    config = load_config(
-        file_path=service_config_path(),
-        config_file_name=CONTAINER_INDEX,
-    )
->>>>>>> 1a81431e
 
         config[smc.family_name] = [temp_dict]
     return config
