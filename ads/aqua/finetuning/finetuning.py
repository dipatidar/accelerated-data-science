#!/usr/bin/env python
# -*- coding: utf-8 -*-
# Copyright (c) 2024 Oracle and/or its affiliates.
# Licensed under the Universal Permissive License v 1.0 as shown at https://oss.oracle.com/licenses/upl/

import json
import os
from dataclasses import asdict, fields
from typing import Dict, List

from oci.data_science.models import (
    Metadata,
    UpdateModelDetails,
    UpdateModelProvenanceDetails,
)

from ads.aqua import ODSC_MODEL_COMPARTMENT_OCID, logger
from ads.aqua.app import AquaApp
from ads.aqua.common.enums import Resource, Tags
from ads.aqua.common.errors import AquaFileExistsError, AquaValueError
from ads.aqua.common.utils import get_container_image, upload_local_to_os
from ads.aqua.constants import (
    DEFAULT_FT_BATCH_SIZE,
    DEFAULT_FT_BLOCK_STORAGE_SIZE,
    DEFAULT_FT_REPLICA,
    DEFAULT_FT_VALIDATION_SET_SIZE,
    JOB_INFRASTRUCTURE_TYPE_DEFAULT_NETWORKING,
    UNKNOWN,
    UNKNOWN_DICT,
<<<<<<< HEAD
    get_container_image,
    upload_local_to_os,
    get_params_dict,
=======
>>>>>>> ea3b5e47
)
from ads.aqua.data import AquaResourceIdentifier
from ads.aqua.finetuning.constants import *
from ads.aqua.finetuning.entities import *
from ads.common.auth import default_signer
from ads.common.object_storage_details import ObjectStorageDetails
from ads.common.utils import get_console_link
from ads.config import (
    AQUA_FINETUNING_CONTAINER_OVERRIDE_FLAG_METADATA_NAME,
    AQUA_JOB_SUBNET_ID,
    AQUA_MODEL_FINETUNING_CONFIG,
    COMPARTMENT_OCID,
    CONDA_BUCKET_NS,
    PROJECT_OCID,
)
from ads.jobs.ads_job import Job
from ads.jobs.builders.infrastructure.dsc_job import DataScienceJob
from ads.jobs.builders.runtimes.base import Runtime
from ads.jobs.builders.runtimes.container_runtime import ContainerRuntime
from ads.model.model_metadata import (
    MetadataTaxonomyKeys,
    ModelCustomMetadata,
    ModelTaxonomyMetadata,
)
from ads.telemetry import telemetry


class AquaFineTuningApp(AquaApp):
    """Provides a suite of APIs to interact with Aqua fine-tuned models within the Oracle
    Cloud Infrastructure Data Science service, serving as an interface for creating fine-tuned models.

    Methods
    -------
    create(...) -> AquaFineTuningSummary
        Creates a fine-tuned Aqua model.
    get_finetuning_config(self, model_id: str) -> Dict:
        Gets the finetuning config for given Aqua model.

    Note:
        Use `ads aqua finetuning <method_name> --help` to get more details on the parameters available.
        This class is designed to work within the Oracle Cloud Infrastructure
        and requires proper configuration and authentication set up to interact
        with OCI services.
    """

    @telemetry(entry_point="plugin=finetuning&action=create", name="aqua")
    def create(
        self, create_fine_tuning_details: CreateFineTuningDetails = None, **kwargs
    ) -> "AquaFineTuningSummary":
        """Creates Aqua fine tuning for model.

        Parameters
        ----------
        create_fine_tuning_details: CreateFineTuningDetails
            The CreateFineTuningDetails data class which contains all
            required and optional fields to create the aqua fine tuning.
        kwargs:
            The kwargs for creating CreateFineTuningDetails instance if
            no create_fine_tuning_details provided.

        Returns
        -------
        AquaFineTuningSummary:
            The instance of AquaFineTuningSummary.
        """
        if not create_fine_tuning_details:
            try:
                create_fine_tuning_details = CreateFineTuningDetails(**kwargs)
            except:
                allowed_create_fine_tuning_details = ", ".join(
                    field.name for field in fields(CreateFineTuningDetails)
                ).rstrip()
                raise AquaValueError(
                    "Invalid create fine tuning parameters. Allowable parameters are: "
                    f"{allowed_create_fine_tuning_details}."
                )

        source = self.get_source(create_fine_tuning_details.ft_source_id)
        if source.compartment_id != ODSC_MODEL_COMPARTMENT_OCID:
            raise AquaValueError(
                f"Fine tuning is only supported for Aqua service models in {ODSC_MODEL_COMPARTMENT_OCID}. "
                "Use a valid Aqua service model id instead."
            )

        target_compartment = (
            create_fine_tuning_details.compartment_id or COMPARTMENT_OCID
        )
        target_project = create_fine_tuning_details.project_id or PROJECT_OCID

        if not ObjectStorageDetails.is_oci_path(create_fine_tuning_details.report_path):
            raise AquaValueError(
                "Fine tuning report path must be an object storage path."
            )

        if (
            create_fine_tuning_details.validation_set_size < 0
            or create_fine_tuning_details.validation_set_size >= 1
        ):
            raise AquaValueError(
                f"Fine tuning validation set size should be a float number in between [0, 1)."
            )

        if create_fine_tuning_details.replica < DEFAULT_FT_REPLICA:
            raise AquaValueError(
                f"Fine tuning replica must be equal to or larger than {DEFAULT_FT_REPLICA}."
            )

        subnet_id = create_fine_tuning_details.subnet_id or AQUA_JOB_SUBNET_ID
        if not subnet_id and create_fine_tuning_details.replica > DEFAULT_FT_REPLICA:
            raise AquaValueError(
                f"Custom egress must be provided if replica is larger than {DEFAULT_FT_REPLICA}. "
                "Specify the subnet id via API or environment variable AQUA_JOB_SUBNET_ID."
            )

        if create_fine_tuning_details.replica > DEFAULT_FT_REPLICA:
            if not (
                create_fine_tuning_details.log_id
                and create_fine_tuning_details.log_group_id
            ):
                raise AquaValueError(
                    f"Logging is required for fine tuning if replica is larger than {DEFAULT_FT_REPLICA}."
                )

        ft_parameters = None
        try:
            ft_parameters = AquaFineTuningParams(
                **create_fine_tuning_details.ft_parameters,
            )
        except:
            allowed_fine_tuning_parameters = ", ".join(
                field.name for field in fields(AquaFineTuningParams)
            ).rstrip()
            raise AquaValueError(
                "Invalid fine tuning parameters. Fine tuning parameters should "
                f"be a dictionary with keys: {allowed_fine_tuning_parameters}."
            )

        experiment_model_version_set_id = create_fine_tuning_details.experiment_id
        experiment_model_version_set_name = create_fine_tuning_details.experiment_name

        if (
            not experiment_model_version_set_id
            and not experiment_model_version_set_name
        ):
            raise AquaValueError(
                "Either experiment id or experiment name must be provided for fine tuning."
            )

        # upload dataset if it's local path
        ft_dataset_path = create_fine_tuning_details.dataset_path
        if not ObjectStorageDetails.is_oci_path(ft_dataset_path):
            # format: oci://<bucket>@<namespace>/<dataset_file_name>
            dataset_file = os.path.basename(ft_dataset_path)
            dst_uri = (
                f"{create_fine_tuning_details.report_path.rstrip('/')}/{dataset_file}"
            )
            try:
                upload_local_to_os(
                    src_uri=ft_dataset_path,
                    dst_uri=dst_uri,
                    auth=default_signer(),
                    force_overwrite=create_fine_tuning_details.force_overwrite,
                )
            except FileExistsError:
                raise AquaFileExistsError(
                    f"Dataset {dataset_file} already exists in {create_fine_tuning_details.report_path}. "
                    "Please use a new dataset file name, report path or set `force_overwrite` as True."
                )
            logger.debug(
                f"Uploaded local file {ft_dataset_path} to object storage {dst_uri}."
            )
            # tracks the size of dataset uploaded by user to the destination.
            self.telemetry.record_event_async(
                category="aqua/finetune/upload",
                action="size",
                detail=os.path.getsize(os.path.expanduser(ft_dataset_path)),
            )
            ft_dataset_path = dst_uri

        (
            experiment_model_version_set_id,
            experiment_model_version_set_name,
        ) = self.create_model_version_set(
            model_version_set_id=experiment_model_version_set_id,
            model_version_set_name=experiment_model_version_set_name,
            description=create_fine_tuning_details.experiment_description,
            compartment_id=target_compartment,
            project_id=target_project,
        )

        ft_model_custom_metadata = ModelCustomMetadata()
        ft_model_custom_metadata.add(
            key=FineTuneCustomMetadata.FINE_TUNE_SOURCE,
            value=create_fine_tuning_details.ft_source_id,
        )
        ft_model_custom_metadata.add(
            key=FineTuneCustomMetadata.FINE_TUNE_SOURCE_NAME,
            value=source.display_name,
        )
        service_model_artifact_location = source.custom_metadata_list.get(
            FineTuneCustomMetadata.SERVICE_MODEL_ARTIFACT_LOCATION
        )
        service_model_deployment_container = source.custom_metadata_list.get(
            FineTuneCustomMetadata.SERVICE_MODEL_DEPLOYMENT_CONTAINER
        )

        ft_model_custom_metadata.add(
            key=service_model_artifact_location.key,
            value=service_model_artifact_location.value,
            description=service_model_artifact_location.description,
        )
        ft_model_custom_metadata.add(
            key=service_model_deployment_container.key,
            value=service_model_deployment_container.value,
            description=service_model_deployment_container.description,
        )

        ft_model_taxonomy_metadata = ModelTaxonomyMetadata()
        ft_model_taxonomy_metadata[MetadataTaxonomyKeys.HYPERPARAMETERS].value = {
            **create_fine_tuning_details.ft_parameters,
            "val_set_size": create_fine_tuning_details.validation_set_size,
            "training_data": ft_dataset_path,
        }

        ft_model = self.create_model_catalog(
            display_name=create_fine_tuning_details.ft_name,
            description=create_fine_tuning_details.ft_description,
            model_version_set_id=experiment_model_version_set_id,
            model_custom_metadata=ft_model_custom_metadata,
            model_taxonomy_metadata=ft_model_taxonomy_metadata,
            compartment_id=target_compartment,
            project_id=target_project,
            model_by_reference=True,
        )

        ft_job_freeform_tags = {
            Tags.AQUA_TAG: UNKNOWN,
            Tags.AQUA_FINE_TUNED_MODEL_TAG: f"{source.id}#{source.display_name}",
        }

        ft_job = Job(name=ft_model.display_name).with_infrastructure(
            DataScienceJob()
            .with_log_group_id(create_fine_tuning_details.log_group_id)
            .with_log_id(create_fine_tuning_details.log_id)
            .with_compartment_id(target_compartment)
            .with_project_id(target_project)
            .with_shape_name(create_fine_tuning_details.shape_name)
            .with_block_storage_size(
                create_fine_tuning_details.block_storage_size
                or DEFAULT_FT_BLOCK_STORAGE_SIZE
            )
            .with_freeform_tag(**ft_job_freeform_tags)
        )

        if not subnet_id:
            # apply default subnet id for job by setting ME_STANDALONE
            # so as to avoid using the notebook session's networking when running on it
            # https://accelerated-data-science.readthedocs.io/en/latest/user_guide/jobs/infra_and_runtime.html#networking
            ft_job.infrastructure.with_job_infrastructure_type(
                JOB_INFRASTRUCTURE_TYPE_DEFAULT_NETWORKING
            )
        else:
            ft_job.infrastructure.with_subnet_id(subnet_id)

        ft_config = self.get_finetuning_config(source.id)

        ft_container = source.custom_metadata_list.get(
            FineTuneCustomMetadata.SERVICE_MODEL_FINE_TUNE_CONTAINER
        ).value
        is_custom_container = False
        try:
            # Check if the container override flag is set. If set, then the user has chosen custom image
            if source.custom_metadata_list.get(
                AQUA_FINETUNING_CONTAINER_OVERRIDE_FLAG_METADATA_NAME
            ).value:
                is_custom_container = True
        except Exception:
            pass

        ft_parameters.batch_size = ft_parameters.batch_size or (
            ft_config.get("shape", UNKNOWN_DICT)
            .get(create_fine_tuning_details.shape_name, UNKNOWN_DICT)
            .get("batch_size", DEFAULT_FT_BATCH_SIZE)
        )
        finetuning_params = ft_config.get("finetuning_params")

        ft_job.with_runtime(
            self._build_fine_tuning_runtime(
                source_id=source.id,
                ft_model_id=ft_model.id,
                dataset_path=ft_dataset_path,
                report_path=create_fine_tuning_details.report_path,
                replica=create_fine_tuning_details.replica,
                finetuning_params=finetuning_params,
                val_set_size=(
                    create_fine_tuning_details.validation_set_size
                    or DEFAULT_FT_VALIDATION_SET_SIZE
                ),
                parameters=ft_parameters,
                ft_container=ft_container,
                is_custom_container=is_custom_container,
            )
        ).create()
        logger.debug(
            f"Successfully created fine tuning job {ft_job.id} for {create_fine_tuning_details.ft_source_id}."
        )

        ft_job_run = ft_job.run(
            name=ft_model.display_name,
            freeform_tags=ft_job_freeform_tags,
            wait=False,
        )
        logger.debug(
            f"Successfully created fine tuning job run {ft_job_run.id} for {create_fine_tuning_details.ft_source_id}."
        )

        ft_model_custom_metadata.add(
            key=FineTuneCustomMetadata.FINE_TUNE_JOB_ID,
            value=ft_job.id,
        )
        ft_model_custom_metadata.add(
            key=FineTuneCustomMetadata.FINE_TUNE_JOB_RUN_ID,
            value=ft_job_run.id,
        )
        updated_custom_metadata_list = [
            Metadata(**metadata)
            for metadata in ft_model_custom_metadata.to_dict()["data"]
        ]

        source_freeform_tags = source.freeform_tags or {}
        source_freeform_tags.pop(Tags.LICENSE, None)
        source_freeform_tags.update({Tags.READY_TO_FINE_TUNE: "false"})
        source_freeform_tags.update({Tags.AQUA_TAG: UNKNOWN})

        self.update_model(
            model_id=ft_model.id,
            update_model_details=UpdateModelDetails(
                custom_metadata_list=updated_custom_metadata_list,
                freeform_tags={
                    Tags.AQUA_FINE_TUNED_MODEL_TAG: (
                        f"{source.id}#{source.display_name}"
                    ),
                    **source_freeform_tags,
                },
            ),
        )

        self.update_model_provenance(
            model_id=ft_model.id,
            update_model_provenance_details=UpdateModelProvenanceDetails(
                training_id=ft_job_run.id
            ),
        )

        # tracks the shape and replica used for fine-tuning the service models
        telemetry_kwargs = (
            {"ocid": ft_job.id[-6:]} if ft_job and len(ft_job.id) > 6 else {}
        )
        # track shapes that were used for fine-tune creation
        self.telemetry.record_event_async(
            category=f"aqua/service/finetune/create/shape/",
            action=f"{create_fine_tuning_details.shape_name}x{create_fine_tuning_details.replica}",
            **telemetry_kwargs,
        )
        # tracks unique fine-tuned models that were created in the user compartment
        # TODO: retrieve the service model name for FT custom models.
        self.telemetry.record_event_async(
            category="aqua/service/finetune",
            action="create",
            detail=source.display_name,
            **telemetry_kwargs,
        )
        # track combination of model and shape used for fine-tune creation
        self.telemetry.record_event_async(
            category="aqua/service/finetune/create",
            action="shape",
            detail=f"{create_fine_tuning_details.shape_name}x{create_fine_tuning_details.replica}",
            value=source.display_name,
        )

        return AquaFineTuningSummary(
            id=ft_model.id,
            name=ft_model.display_name,
            console_url=get_console_link(
                resource=Resource.MODEL,
                ocid=ft_model.id,
                region=self.region,
            ),
            time_created=str(ft_model.time_created),
            lifecycle_state=ft_job_run.lifecycle_state or UNKNOWN,
            lifecycle_details=ft_job_run.lifecycle_details or UNKNOWN,
            experiment=AquaResourceIdentifier(
                id=experiment_model_version_set_id,
                name=experiment_model_version_set_name,
                url=get_console_link(
                    resource=Resource.MODEL_VERSION_SET,
                    ocid=experiment_model_version_set_id,
                    region=self.region,
                ),
            ),
            source=AquaResourceIdentifier(
                id=source.id,
                name=source.display_name,
                url=get_console_link(
                    resource=Resource.MODEL,
                    ocid=source.id,
                    region=self.region,
                ),
            ),
            job=AquaResourceIdentifier(
                id=ft_job.id,
                name=ft_job.name,
                url=get_console_link(
                    resource=Resource.JOB,
                    ocid=ft_job.id,
                    region=self.region,
                ),
            ),
            tags=dict(
                aqua_finetuning=Tags.AQUA_FINE_TUNING,
                finetuning_job_id=ft_job.id,
                finetuning_source=source.id,
                finetuning_experiment_id=experiment_model_version_set_id,
            ),
            parameters={
                key: value
                for key, value in asdict(ft_parameters).items()
                if value is not None
            },
        )

    def _build_fine_tuning_runtime(
        self,
        source_id: str,
        ft_model_id: str,
        dataset_path: str,
        report_path: str,
        replica: int,
        val_set_size: float,
        parameters: AquaFineTuningParams,
        ft_container: str = None,
        finetuning_params: str = None,
        is_custom_container: bool = False,
    ) -> Runtime:
        """Builds fine tuning runtime for Job."""
        container = (
            get_container_image(
                container_type=ft_container,
            )
            if not is_custom_container
            else ft_container
        )
        runtime = (
            ContainerRuntime()
            .with_environment_variable(
                **{
                    "AIP_SMC_FT_ARGUMENTS": json.dumps(
                        {
                            "baseModel": {"type": "modelCatalog", "modelId": source_id},
                            "outputModel": {
                                "type": "modelCatalog",
                                "modelId": ft_model_id,
                            },
                        }
                    ),
                    "OCI__LAUNCH_CMD": self._build_oci_launch_cmd(
                        dataset_path=dataset_path,
                        report_path=report_path,
                        val_set_size=val_set_size,
                        parameters=parameters,
                        finetuning_params=finetuning_params,
                    ),
                    "CONDA_BUCKET_NS": CONDA_BUCKET_NS,
                }
            )
            .with_image(image=container)
            .with_replica(replica)
        )

        return runtime

    @staticmethod
    def _build_oci_launch_cmd(
        dataset_path: str,
        report_path: str,
        val_set_size: float,
        parameters: AquaFineTuningParams,
        finetuning_params: str = None,
    ) -> str:
        """Builds the oci launch cmd for fine tuning container runtime."""
        oci_launch_cmd = f"--training_data {dataset_path} --output_dir {report_path} --val_set_size {val_set_size} "
        for key, value in asdict(parameters).items():
            if value is not None:
                if key == "batch_size":
                    oci_launch_cmd += f"--micro_{key} {value} "
                elif key == "epochs":
                    oci_launch_cmd += f"--num_{key} {value} "
                elif key == "lora_target_modules":
                    oci_launch_cmd += f"--{key} {','.join(str(k) for k in value)} "
                else:
                    oci_launch_cmd += f"--{key} {value} "

        oci_launch_cmd += f"{finetuning_params}" if finetuning_params else ""
        return oci_launch_cmd.rstrip()

    @telemetry(
        entry_point="plugin=finetuning&action=get_finetuning_config", name="aqua"
    )
    def get_finetuning_config(self, model_id: str) -> Dict:
        """Gets the finetuning config for given Aqua model.

        Parameters
        ----------
        model_id: str
            The OCID of the Aqua model.

        Returns
        -------
        Dict:
            A dict of allowed finetuning configs.
        """

        return self.get_config(model_id, AQUA_MODEL_FINETUNING_CONFIG)

    @telemetry(
        entry_point="plugin=finetuning&action=get_finetuning_default_params",
        name="aqua",
    )
    def get_finetuning_default_params(self, model_id: str) -> List[str]:
        """Gets the default params set in the finetuning configs for the given model. Only the fields that are
        available in AquaFineTuningParams will be accessible for user overrides.

        Parameters
        ----------
        model_id: str
            The OCID of the Aqua model.

        Returns
        -------
        List[str]:
            List of parameters from the loaded from finetuning config json file. If config information is available,
            then an empty list is returned.
        """
        default_params = []
        finetuning_config = self.get_finetuning_config(model_id)
        config_parameters = finetuning_config.get("configuration", UNKNOWN_DICT)
        dataclass_fields = {field.name for field in fields(AquaFineTuningParams)}
        for name, value in config_parameters.items():
            if name == "micro_batch_size":
                name = "batch_size"
            if name == "lora_target_modules":
                value = ",".join(str(k) for k in value)
            if name in dataclass_fields:
                default_params.append(f"--{name} {str(value).lower()}")

        return default_params

    def validate_finetuning_params(self, params: List[str] = None) -> Dict:
        """Validate if the fine-tuning parameters passed by the user can be overridden. Parameter values are not
        validated, only param keys are validated.

        Parameters
        ----------
        params : List[str], optional
            Params passed by the user.

        Returns
        -------
            Return a list of restricted params.
        """
        restricted_params = []
        if params:
            dataclass_fields = {field.name for field in fields(AquaFineTuningParams)}
            params_dict = get_params_dict(params)
            for key, items in params_dict.items():
                key = key.lstrip("--")
                if key not in dataclass_fields:
                    restricted_params.append(key)

        if restricted_params:
            raise AquaValueError(
                f"Parameters {restricted_params} are set by Aqua "
                f"and cannot be overridden or are invalid."
            )
        return dict(valid=True)<|MERGE_RESOLUTION|>--- conflicted
+++ resolved
@@ -18,7 +18,11 @@
 from ads.aqua.app import AquaApp
 from ads.aqua.common.enums import Resource, Tags
 from ads.aqua.common.errors import AquaFileExistsError, AquaValueError
-from ads.aqua.common.utils import get_container_image, upload_local_to_os
+from ads.aqua.common.utils import (
+    get_container_image,
+    upload_local_to_os,
+    get_params_dict,
+)
 from ads.aqua.constants import (
     DEFAULT_FT_BATCH_SIZE,
     DEFAULT_FT_BLOCK_STORAGE_SIZE,
@@ -27,12 +31,6 @@
     JOB_INFRASTRUCTURE_TYPE_DEFAULT_NETWORKING,
     UNKNOWN,
     UNKNOWN_DICT,
-<<<<<<< HEAD
-    get_container_image,
-    upload_local_to_os,
-    get_params_dict,
-=======
->>>>>>> ea3b5e47
 )
 from ads.aqua.data import AquaResourceIdentifier
 from ads.aqua.finetuning.constants import *
