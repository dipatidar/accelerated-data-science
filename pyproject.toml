--- conflicted
+++ resolved
@@ -115,29 +115,6 @@
   "py-cpuinfo",
   "rich",
   "fire",
-<<<<<<< HEAD
-]
-optuna = [
-  "optuna==2.9.0",
-  "oracle_ads[viz]",
-]
-spark = [
-  "pyspark>=3.0.0",
-]
-tensorflow = [
-  "oracle_ads[viz]",
-  "tensorflow",
-]
-text = [
-  "spacy",
-  "wordcloud>=1.8.1",
-]
-torch = [
-  "oracle_ads[viz]",
-  "torch",
-  "torchvision",
-]
-=======
   "cachetools",
 ]
 optuna = ["optuna==2.9.0", "oracle_ads[viz]"]
@@ -145,7 +122,6 @@
 tensorflow = ["oracle_ads[viz]", "tensorflow"]
 text = ["spacy", "wordcloud>=1.8.1"]
 torch = ["oracle_ads[viz]", "torch", "torchvision"]
->>>>>>> 22b44003
 viz = [
   "bokeh>=3.0.0, <3.2.0",  # starting 3.2.0 bokeh not supporting python3.8; relax after ADS will drop py3.8 support
   "folium>=0.12.1",
